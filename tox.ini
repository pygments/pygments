--- conflicted
+++ resolved
@@ -1,9 +1,5 @@
 [tox]
-<<<<<<< HEAD
-envlist = py35, py36, py37, py38, py39, pypy3
-=======
-envlist = py35, py36, py37, py38, pypy3, lint
->>>>>>> 9454d548
+envlist = py35, py36, py37, py38, py39, pypy3, lint
 
 [testenv]
 deps =
