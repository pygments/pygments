--- conflicted
+++ resolved
@@ -54,11 +54,7 @@
 
 setup(
     name = 'Pygments',
-<<<<<<< HEAD
-    version = '2.0.2',
-=======
     version = '2.1a0',
->>>>>>> 0d370d2b
     url = 'http://pygments.org/',
     license = 'BSD License',
     author = 'Georg Brandl',
