--- conflicted
+++ resolved
@@ -1,10 +1,4 @@
 #!/usr/bin/env python
-<<<<<<< HEAD
-"""
-Pygments
-~~~~~~~~
-=======
 from setuptools import setup
->>>>>>> 7f482405
 
 setup()