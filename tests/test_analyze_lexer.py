"""
    Pygments basic API tests
    ~~~~~~~~~~~~~~~~~~~~~~~~

    :copyright: Copyright 2006-2021 by the Pygments team, see AUTHORS.
    :license: BSD, see LICENSE for details.
"""

from os import path

import pytest

from pygments import lexers

TESTDIR = path.dirname(path.abspath(__file__))


def _guess_lexer_for_file(filename):
<<<<<<< HEAD
    return lexers.guess_lexer(open(path.join(TESTDIR, 'examplefiles', filename), encoding='utf-8').read())
=======
    return lexers.guess_lexer(open(path.join(TESTDIR, 'examplefiles', filename),
                                   'r', encoding='utf-8').read())

>>>>>>> 4d555d0f

@pytest.mark.skip(reason="This is identified as T-SQL")
def test_guess_lexer_fsharp():
    lx = _guess_lexer_for_file('Deflate.rs')
    assert lx.__class__.__name__ == 'FSharpLexer'


def test_guess_lexer_brainfuck():
    lx = lexers.guess_lexer(">>[-]<<[->>+<<]")
    assert lx.__class__.__name__ == 'BrainfuckLexer'


def test_guess_lexer_singularity():
    lx = _guess_lexer_for_file('Singularity')
    assert lx.__class__.__name__ == 'SingularityLexer'


@pytest.mark.skip(reason="This is identified as MIME")
def test_guess_lexer_matlab():
    lx = lexers.guess_lexer(r'A \ B')
    assert lx.__class__.__name__ == 'OctaveLexer'


@pytest.mark.skip(reason="This is identified as Python")
def test_guess_lexer_hybris():
    lx = _guess_lexer_for_file('hybris_File.hy')
    assert lx.__class__.__name__ == 'HybrisLexer'


def test_guess_lexer_forth():
    lx = _guess_lexer_for_file('demo.frt')
    assert lx.__class__.__name__ == 'ForthLexer'


def test_guess_lexer_modula2():
    lx = _guess_lexer_for_file('modula2_test_cases.def')
    assert lx.__class__.__name__ == 'Modula2Lexer'


def test_guess_lexer_unicon():
    lx = _guess_lexer_for_file('example.icn')
    assert lx.__class__.__name__ == 'UcodeLexer'


def test_guess_lexer_ezhil():
    lx = _guess_lexer_for_file('ezhil_primefactors.n')
    assert lx.__class__.__name__ == 'EzhilLexer'<|MERGE_RESOLUTION|>--- conflicted
+++ resolved
@@ -16,13 +16,8 @@
 
 
 def _guess_lexer_for_file(filename):
-<<<<<<< HEAD
     return lexers.guess_lexer(open(path.join(TESTDIR, 'examplefiles', filename), encoding='utf-8').read())
-=======
-    return lexers.guess_lexer(open(path.join(TESTDIR, 'examplefiles', filename),
-                                   'r', encoding='utf-8').read())
 
->>>>>>> 4d555d0f
 
 @pytest.mark.skip(reason="This is identified as T-SQL")
 def test_guess_lexer_fsharp():
