--- conflicted
+++ resolved
@@ -167,129 +167,6 @@
         assert list(lexer.get_tokens(fragment)) == tokens
 
 
-<<<<<<< HEAD
-=======
-def test_task_list(lexer):
-    fragment = '- [ ] sample task'
-    tokens = [
-        (Keyword, '- '),
-        (Keyword, '[ ]'),
-        (Token.Text, ' '),
-        (Token.Text, 'sample'),
-        (Token.Text, ' '),
-        (Token.Text, 'task'),
-        (Token.Text, '\n'),
-    ]
-    assert list(lexer.get_tokens(fragment)) == tokens
-
-    fragment = '* [ ] sample task'
-    tokens = [
-        (Keyword, '* '),
-        (Keyword, '[ ]'),
-        (Token.Text, ' '),
-        (Token.Text, 'sample'),
-        (Token.Text, ' '),
-        (Token.Text, 'task'),
-        (Token.Text, '\n'),
-    ]
-    assert list(lexer.get_tokens(fragment)) == tokens
-
-    fragment = '  * [ ] sample task'
-    tokens = [
-        (Token.Text, '  '),
-        (Keyword, '* '),
-        (Keyword, '[ ]'),
-        (Token.Text, ' '),
-        (Token.Text, 'sample'),
-        (Token.Text, ' '),
-        (Token.Text, 'task'),
-        (Token.Text, '\n'),
-    ]
-    assert list(lexer.get_tokens(fragment)) == tokens
-
-
-def test_bulleted_list(lexer):
-    fragment = '* foo\n* bar'
-    tokens = [
-        (Keyword, '*'),
-        (Token.Text, ' '),
-        (Token.Text, 'foo'),
-        (Token.Text, '\n'),
-        (Keyword, '*'),
-        (Token.Text, ' '),
-        (Token.Text, 'bar'),
-        (Token.Text, '\n'),
-    ]
-    assert list(lexer.get_tokens(fragment)) == tokens
-
-    fragment = '- foo\n- bar'
-    tokens = [
-        (Keyword, '-'),
-        (Token.Text, ' '),
-        (Token.Text, 'foo'),
-        (Token.Text, '\n'),
-        (Keyword, '-'),
-        (Token.Text, ' '),
-        (Token.Text, 'bar'),
-        (Token.Text, '\n'),
-    ]
-    assert list(lexer.get_tokens(fragment)) == tokens
-
-    fragment = '* *foo*\n* bar'
-    tokens = [
-        (Keyword, '*'),
-        (Token.Text, ' '),
-        (Generic.Emph, '*foo*'),
-        (Token.Text, '\n'),
-        (Keyword, '*'),
-        (Token.Text, ' '),
-        (Token.Text, 'bar'),
-        (Token.Text, '\n'),
-    ]
-    assert list(lexer.get_tokens(fragment)) == tokens
-
-    fragment = '```\ncode\n```\n* *foo*\n* bar'
-    tokens = [
-        (String.Backtick, '```\ncode\n```\n'),
-        (Keyword, '*'),
-        (Token.Text, ' '),
-        (Generic.Emph, '*foo*'),
-        (Token.Text, '\n'),
-        (Keyword, '*'),
-        (Token.Text, ' '),
-        (Token.Text, 'bar'),
-        (Token.Text, '\n'),
-    ]
-    assert list(lexer.get_tokens(fragment)) == tokens
-
-
-def test_numbered_list(lexer):
-    fragment = '1. foo\n2. bar'
-    tokens = [
-        (Keyword, '1.'),
-        (Token.Text, ' '),
-        (Token.Text, 'foo'),
-        (Token.Text, '\n'),
-        (Keyword, '2.'),
-        (Token.Text, ' '),
-        (Token.Text, 'bar'),
-        (Token.Text, '\n'),
-    ]
-    assert list(lexer.get_tokens(fragment)) == tokens
-
-
-def test_quote(lexer):
-    fragment = '> a\n> quote'
-    tokens = [
-        (Keyword, '> '),
-        (Generic.Emph, 'a\n'),
-        (Keyword, '> '),
-        (Generic.Emph, 'quote\n'),
-    ]
-    assert list(lexer.get_tokens(fragment)) == tokens
-
-
->>>>>>> 4d555d0f
 def test_invalid_code_block(lexer):
     fragments = (
         '```code```',
@@ -299,346 +176,4 @@
 
     for fragment in fragments:
         for token, _ in lexer.get_tokens(fragment):
-<<<<<<< HEAD
-            assert token != String.Backtick
-=======
-            assert token != String.Backtick
-
-
-def test_code_block_fenced_by_backticks(lexer):
-    fragments = (
-        '```\ncode\n```\n',
-        '```\nmulti\n`line`\ncode\n```\n',
-    )
-    for fragment in fragments:
-        tokens = [
-            (String.Backtick, fragment),
-        ]
-        assert list(lexer.get_tokens(fragment)) == tokens
-
-
-def test_code_block_with_language(lexer):
-    fragments = (
-        '```python\nimport this\n```\n',
-    )
-    for fragment in fragments:
-        tokens = [
-            (String.Backtick, '```'),
-            (String.Backtick, 'python'),
-            (Token.Text, '\n'),
-            (Token.Keyword.Namespace, 'import'),
-            (Token.Text, ' '),
-            (Token.Name.Namespace, 'this'),
-            (Token.Text, '\n'),
-            (String.Backtick, '```\n'),
-        ]
-        assert list(lexer.get_tokens(fragment)) == tokens
-
-
-def test_inline_code(lexer):
-    fragment = 'code: `code`'
-    tokens = [
-        (Token.Text, 'code:'),
-        (Token.Text, ' '),
-        (String.Backtick, '`code`'),
-        (Token.Text, '\n'),
-    ]
-    assert list(lexer.get_tokens(fragment)) == tokens
-
-    fragment = ' `**code**`'
-    tokens = [
-        (Token.Text, ' '),
-        (String.Backtick, '`**code**`'),
-        (Token.Text, '\n'),
-    ]
-    assert list(lexer.get_tokens(fragment)) == tokens
-
-    fragment = '(`code`)'
-    tokens = [
-        (Token.Text, '('),
-        (String.Backtick, '`code`'),
-        (Token.Text, ')'),
-        (Token.Text, '\n'),
-    ]
-    assert list(lexer.get_tokens(fragment)) == tokens
-
-    fragment = '* `code`'
-    tokens = [
-        (Token.Keyword, '*'),
-        (Token.Text, ' '),
-        (String.Backtick, '`code`'),
-        (Token.Text, '\n'),
-    ]
-    assert list(lexer.get_tokens(fragment)) == tokens
-
-    fragment = '```\ncode\n```\n* nocode\n* `code`'
-    tokens = [
-        (String.Backtick, '```\ncode\n```\n'),
-        (Token.Keyword, '*'),
-        (Token.Text, ' '),
-        (Token.Text, 'nocode'),
-        (Token.Text, '\n'),
-        (Token.Keyword, '*'),
-        (Token.Text, ' '),
-        (String.Backtick, '`code`'),
-        (Token.Text, '\n'),
-    ]
-    assert list(lexer.get_tokens(fragment)) == tokens
-
-    fragment = '- `code`'
-    tokens = [
-        (Token.Keyword, '-'),
-        (Token.Text, ' '),
-        (String.Backtick, '`code`'),
-        (Token.Text, '\n'),
-    ]
-    assert list(lexer.get_tokens(fragment)) == tokens
-
-    fragment = '1. `code`'
-    tokens = [
-        (Token.Keyword, '1.'),
-        (Token.Text, ' '),
-        (String.Backtick, '`code`'),
-        (Token.Text, '\n'),
-    ]
-    assert list(lexer.get_tokens(fragment)) == tokens
-
-    fragment = 'code (`in brackets`)'
-    tokens = [
-        (Token.Text, 'code'),
-        (Token.Text, ' '),
-        (Token.Text, '('),
-        (String.Backtick, '`in brackets`'),
-        (Token.Text, ')'),
-        (Token.Text, '\n'),
-    ]
-    assert list(lexer.get_tokens(fragment)) == tokens
-
-
-def test_invalid_bold(lexer):
-    fragments = (
-        '**no bold__',
-        '__no bold**',
-        '*no bold*',
-        '_no bold_',
-    )
-
-    for fragment in fragments:
-        for token, _ in lexer.get_tokens(fragment):
-            assert token != Generic.Strong
-
-
-def test_bold_fenced_by_asterisk(lexer):
-    fragment = '**bold**'
-    tokens = [
-        (Generic.Strong, '**bold**'),
-        (Token.Text, '\n'),
-    ]
-    assert list(lexer.get_tokens(fragment)) == tokens
-
-    fragment = '(**bold**)'
-    tokens = [
-        (Token.Text, '('),
-        (Generic.Strong, '**bold**'),
-        (Token.Text, ')'),
-        (Token.Text, '\n'),
-    ]
-    assert list(lexer.get_tokens(fragment)) == tokens
-
-
-def test_bold_fenced_by_underscore(lexer):
-    fragment = '__bold__'
-    tokens = [
-        (Generic.Strong, '__bold__'),
-        (Token.Text, '\n'),
-    ]
-    assert list(lexer.get_tokens(fragment)) == tokens
-
-    fragment = '(__bold__)'
-    tokens = [
-        (Token.Text, '('),
-        (Generic.Strong, '__bold__'),
-        (Token.Text, ')'),
-        (Token.Text, '\n'),
-    ]
-    assert list(lexer.get_tokens(fragment)) == tokens
-
-
-def test_invalid_italics(lexer):
-    fragments = (
-        '*no italics_',
-        '_no italics*',
-        '**no italics**',
-        '__no italics__',
-    )
-
-    for fragment in fragments:
-        for token, _ in lexer.get_tokens(fragment):
-            assert token != Generic.Emph
-
-
-def test_italics_fenced_by_asterisk(lexer):
-    fragment = '*italics*'
-    tokens = [
-        (Generic.Emph, '*italics*'),
-        (Token.Text, '\n'),
-    ]
-    assert list(lexer.get_tokens(fragment)) == tokens
-
-    fragment = '(*italics*)'
-    tokens = [
-        (Token.Text, '('),
-        (Generic.Emph, '*italics*'),
-        (Token.Text, ')'),
-        (Token.Text, '\n'),
-    ]
-    assert list(lexer.get_tokens(fragment)) == tokens
-
-
-def test_italics_fenced_by_underscore(lexer):
-    fragment = '_italics_'
-    tokens = [
-        (Generic.Emph, '_italics_'),
-        (Token.Text, '\n'),
-    ]
-    assert list(lexer.get_tokens(fragment)) == tokens
-
-    fragment = '(_italics_)'
-    tokens = [
-        (Token.Text, '('),
-        (Generic.Emph, '_italics_'),
-        (Token.Text, ')'),
-        (Token.Text, '\n'),
-    ]
-    assert list(lexer.get_tokens(fragment)) == tokens
-
-
-def test_escape_italics(lexer):
-    fragments = (
-        r'\*no italics\*',
-        r'\_ no italics \_',
-    )
-
-    for fragment in fragments:
-        for token, _ in lexer.get_tokens(fragment):
-            assert token != Generic.Emph
-
-
-def test_italics_no_multiline(lexer):
-    fragment = '*no\nitalics*'
-
-    for token, _ in lexer.get_tokens(fragment):
-        assert token != Generic.Emph
-
-
-def test_italics_and_bold(lexer):
-    fragment = '**bold** and *italics*'
-    tokens = [
-        (Generic.Strong, '**bold**'),
-        (Token.Text, ' '),
-        (Token.Text, 'and'),
-        (Token.Text, ' '),
-        (Generic.Emph, '*italics*'),
-        (Token.Text, '\n'),
-    ]
-    assert list(lexer.get_tokens(fragment)) == tokens
-
-    fragment = '*italics* and **bold**'
-    tokens = [
-        (Generic.Emph, '*italics*'),
-        (Token.Text, ' '),
-        (Token.Text, 'and'),
-        (Token.Text, ' '),
-        (Generic.Strong, '**bold**'),
-        (Token.Text, '\n'),
-    ]
-    assert list(lexer.get_tokens(fragment)) == tokens
-
-
-def test_strikethrough(lexer):
-    fragment = '~~striked~~not striked'
-    tokens = [
-        (Generic.Deleted, '~~striked~~'),
-        (Token.Text, 'not'),
-        (Token.Text, ' '),
-        (Token.Text, 'striked'),
-        (Token.Text, '\n'),
-    ]
-    assert list(lexer.get_tokens(fragment)) == tokens
-
-
-def test_mentions(lexer):
-    fragment = 'note for @me:'
-    tokens = [
-        (Token.Text, 'note'),
-        (Token.Text, ' '),
-        (Token.Text, 'for'),
-        (Token.Text, ' '),
-        (Name.Entity, '@me:'),
-        (Token.Text, '\n'),
-    ]
-    assert list(lexer.get_tokens(fragment)) == tokens
-
-
-def test_topics(lexer):
-    fragment = 'message to #you:'
-    tokens = [
-        (Token.Text, 'message'),
-        (Token.Text, ' '),
-        (Token.Text, 'to'),
-        (Token.Text, ' '),
-        (Name.Entity, '#you:'),
-        (Token.Text, '\n'),
-    ]
-    assert list(lexer.get_tokens(fragment)) == tokens
-
-
-def test_links(lexer):
-    fragment = '[text](link)'
-    tokens = [
-        (Token.Text, '['),
-        (Token.Name.Tag, 'text'),
-        (Token.Text, ']'),
-        (Token.Text, '('),
-        (Token.Name.Attribute, 'link'),
-        (Token.Text, ')'),
-        (Token.Text, '\n'),
-    ]
-    assert list(lexer.get_tokens(fragment)) == tokens
-
-    fragment = '![Image of foo](https://bar.baz)'
-    tokens = [
-        (Token.Text, '!['),
-        (Token.Name.Tag, 'Image of foo'),
-        (Token.Text, ']'),
-        (Token.Text, '('),
-        (Token.Name.Attribute, 'https://bar.baz'),
-        (Token.Text, ')'),
-        (Token.Text, '\n'),
-    ]
-    assert list(lexer.get_tokens(fragment)) == tokens
-
-
-def test_reference_style_links(lexer):
-    fragment = '[an example][id]'
-    tokens = [
-        (Token.Text, '['),
-        (Token.Name.Tag, 'an example'),
-        (Token.Text, ']'),
-        (Token.Text, '['),
-        (Token.Name.Label, 'id'),
-        (Token.Text, ']'),
-        (Token.Text, '\n'),
-    ]
-    assert list(lexer.get_tokens(fragment)) == tokens
-
-    fragment = '[id]: http://example.com'
-    tokens = [
-        (Token.Text, '['),
-        (Token.Name.Label, 'id'),
-        (Token.Text, ']: '),
-        (Token.Name.Attribute, 'http://example.com'),
-        (Token.Text, '\n'),
-    ]
-    assert list(lexer.get_tokens(fragment)) == tokens
->>>>>>> 4d555d0f
+            assert token != String.Backtick