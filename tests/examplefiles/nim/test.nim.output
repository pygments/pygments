--- conflicted
+++ resolved
@@ -69,15 +69,9 @@
 ' '           Text.Whitespace
 'name'        Name
 ':'           Punctuation
-<<<<<<< HEAD
 ' '           Text.Whitespace
 'string'      Keyword.Type
 ' '           Text.Whitespace
-=======
-' '           Text
-'string'      Name.Builtin
-' '           Text
->>>>>>> 2f5722d2
 '='           Operator
 ' '           Text.Whitespace
 'readLine'    Name
@@ -127,13 +121,8 @@
 
 'else'        Keyword
 ':'           Punctuation
-<<<<<<< HEAD
 '\n  '        Text.Whitespace
 'Echo'        Name
-=======
-'\n  '        Text
-'echo'        Name
->>>>>>> 2f5722d2
 '('           Punctuation
 '"'           Literal.String
 'Hi, '        Literal.String
@@ -197,13 +186,8 @@
 
 'else'        Keyword
 ':'           Punctuation
-<<<<<<< HEAD
 '\n  '        Text.Whitespace
 'Echo'        Name
-=======
-'\n  '        Text
-'echo'        Name
->>>>>>> 2f5722d2
 '('           Punctuation
 '"'           Literal.String
 'Hi, '        Literal.String
@@ -263,7 +247,6 @@
 '.'           Name.Label
 '2'           Name.Label
 ','           Punctuation
-<<<<<<< HEAD
 ' '           Text.Whitespace
 '4'           Name.Label
 '.'           Name.Label
@@ -272,15 +255,6 @@
 ':'           Operator
 ' '           Text.Whitespace
 'Echo'        Name
-=======
-' '           Text
-'4'           Literal.Number.Float
-'..'          Punctuation
-'7'           Literal.Number.Integer
-':'           Punctuation
-' '           Text
-'echo'        Name
->>>>>>> 2f5722d2
 '('           Punctuation
 '"'           Literal.String
 'The number is in the set: {0, 1, 2, 4, 5, 6, 7}' Literal.String
@@ -292,19 +266,11 @@
 ' '           Text.Whitespace
 '3'           Name.Label
 ','           Punctuation
-<<<<<<< HEAD
 ' '           Text.Whitespace
 '8'           Name.Label
 ':'           Operator
 ' '           Text.Whitespace
 'Echo'        Name
-=======
-' '           Text
-'8'           Literal.Number.Integer
-':'           Punctuation
-' '           Text
-'echo'        Name
->>>>>>> 2f5722d2
 '('           Punctuation
 '"'           Literal.String
 'The number is 3 or 8' Literal.String
@@ -338,13 +304,8 @@
 ' '           Text.Whitespace
 '10'          Literal.Number.Integer
 ':'           Punctuation
-<<<<<<< HEAD
 '\n  '        Text.Whitespace
 'Echo'        Name
-=======
-'\n  '        Text
-'echo'        Name
->>>>>>> 2f5722d2
 '('           Punctuation
 '$'           Operator
 'i'           Name
@@ -362,7 +323,6 @@
 '('           Punctuation
 'question'    Name
 ':'           Punctuation
-<<<<<<< HEAD
 ' '           Text.Whitespace
 'string'      Keyword.Type
 ')'           Punctuation
@@ -373,18 +333,6 @@
 '='           Operator
 '\n  '        Text.Whitespace
 'Echo'        Name
-=======
-' '           Text
-'string'      Name.Builtin
-')'           Punctuation
-':'           Punctuation
-' '           Text
-'bool'        Name.Builtin
-' '           Text
-'='           Operator
-'\n  '        Text
-'echo'        Name
->>>>>>> 2f5722d2
 '('           Punctuation
 'question'    Name
 ','           Punctuation
@@ -460,13 +408,8 @@
 '\n    '      Text.Whitespace
 'else'        Keyword
 ':'           Punctuation
-<<<<<<< HEAD
 ' '           Text.Whitespace
 'Echo'        Name
-=======
-' '           Text
-'echo'        Name
->>>>>>> 2f5722d2
 '('           Punctuation
 '"'           Literal.String
 'Please be clear: yes or no' Literal.String
@@ -480,7 +423,6 @@
 '('           Punctuation
 'n'           Name
 ':'           Punctuation
-<<<<<<< HEAD
 ' '           Text.Whitespace
 'int'         Keyword.Type
 ')'           Punctuation
@@ -488,15 +430,6 @@
 ' '           Text.Whitespace
 'bool'        Keyword.Type
 '\n\n'        Text.Whitespace
-=======
-' '           Text
-'int'         Name.Builtin
-')'           Punctuation
-':'           Punctuation
-' '           Text
-'bool'        Name.Builtin
-'\n\n'        Text
->>>>>>> 2f5722d2
 
 'proc'        Keyword
 ' '           Text.Whitespace
@@ -504,7 +437,6 @@
 '('           Punctuation
 'n'           Name
 ':'           Punctuation
-<<<<<<< HEAD
 ' '           Text.Whitespace
 'int'         Keyword.Type
 ')'           Punctuation
@@ -512,15 +444,6 @@
 ' '           Text.Whitespace
 'bool'        Keyword.Type
 ' '           Text.Whitespace
-=======
-' '           Text
-'int'         Name.Builtin
-')'           Punctuation
-':'           Punctuation
-' '           Text
-'bool'        Name.Builtin
-' '           Text
->>>>>>> 2f5722d2
 '='           Operator
 '\n  '        Text.Whitespace
 'if'          Keyword
@@ -559,7 +482,6 @@
 ' '           Text.Whitespace
 'b'           Name
 ':'           Punctuation
-<<<<<<< HEAD
 ' '           Text.Whitespace
 'int'         Keyword.Type
 ')'           Punctuation
@@ -567,15 +489,6 @@
 ' '           Text.Whitespace
 'int'         Keyword.Type
 ' '           Text.Whitespace
-=======
-' '           Text
-'int'         Name.Builtin
-')'           Punctuation
-':'           Punctuation
-' '           Text
-'int'         Name.Builtin
-' '           Text
->>>>>>> 2f5722d2
 '='           Operator
 '\n  '        Text.Whitespace
 'var'         Keyword.Declaration
@@ -621,28 +534,16 @@
 'name'        Name
 '*'           Operator
 ':'           Punctuation
-<<<<<<< HEAD
 ' '           Text.Whitespace
 'string'      Keyword.Type
 '  '          Text.Whitespace
-=======
-' '           Text
-'string'      Name.Builtin
-'  '          Text
->>>>>>> 2f5722d2
 '# the * means that `name` is accessible from other modules' Comment
 '\n    '      Text.Whitespace
 'age'         Name
 ':'           Punctuation
-<<<<<<< HEAD
 ' '           Text.Whitespace
 'int'         Keyword.Type
 '       '     Text.Whitespace
-=======
-' '           Text
-'int'         Name.Builtin
-'       '     Text
->>>>>>> 2f5722d2
 '# no * means that the field is hidden from other modules' Comment
 '\n\n  '      Text.Whitespace
 'TStudent'    Name
@@ -659,15 +560,9 @@
 '\n    '      Text.Whitespace
 'id'          Name
 ':'           Punctuation
-<<<<<<< HEAD
 ' '           Text.Whitespace
 'int'         Keyword.Type
 '                    ' Text.Whitespace
-=======
-' '           Text
-'int'         Name.Builtin
-'                    ' Text
->>>>>>> 2f5722d2
 '# with an id field' Comment
 '\n\n'        Text.Whitespace
 
@@ -853,72 +748,4 @@
 '('           Punctuation
 'f'           Name
 ')'           Punctuation
-<<<<<<< HEAD
-'\n'          Text.Whitespace
-=======
-'\n\n\n'      Text
-
-'let'         Keyword
-'\n  '        Text
-'aaa'         Name
-':'           Punctuation
-' '           Text
-'string'      Name.Builtin
-' '           Text
-'='           Operator
-' '           Text
-'"'           Literal.String
-'aaa'         Literal.String
-'"'           Literal.String
-'\n  '        Text
-'bbb'         Name
-':'           Punctuation
-' '           Text
-'int'         Name.Builtin
-' '           Text
-'='           Operator
-' '           Text
-'3'           Literal.Number.Integer
-'\n  '        Text
-'ccc'         Name
-':'           Punctuation
-' '           Text
-'seq'         Name.Builtin
-'['           Operator
-'char'        Name.Builtin
-']'           Operator
-' '           Text
-'='           Operator
-' '           Text
-'@'           Operator
-'['           Operator
-"'"           Literal.String.Char
-'a'           Literal.String.Char
-"'"           Literal.String.Char
-','           Punctuation
-' '           Text
-"'"           Literal.String.Char
-'b'           Literal.String.Char
-"'"           Literal.String.Char
-']'           Operator
-'\n  '        Text
-'ddd'         Name
-':'           Punctuation
-' '           Text
-'float32'     Name.Builtin
-' '           Text
-'='           Operator
-' '           Text
-'43'          Literal.Number.Float
-'.21'         Literal.Number.Float
-'\n  '        Text
-'eee'         Name
-':'           Punctuation
-' '           Text
-'bool'        Name.Builtin
-' '           Text
-'='           Operator
-' '           Text
-'true'        Keyword.Pseudo
-'\n'          Text
->>>>>>> 2f5722d2
+'\n'          Text.Whitespace