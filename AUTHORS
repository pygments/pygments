--- conflicted
+++ resolved
@@ -6,11 +6,8 @@
 Other contributors, listed alphabetically, are:
 
 * Sam Aaron -- Ioke lexer
-<<<<<<< HEAD
 * Jean Abou Samra -- LilyPond lexer
-=======
 * João Abecasis -- JSLT lexer
->>>>>>> 066bd7e5
 * Ali Afshar -- image formatter
 * Thomas Aglassinger -- Easytrieve, JCL, Rexx, Transact-SQL and VBScript
   lexers
