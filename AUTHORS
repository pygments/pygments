--- conflicted
+++ resolved
@@ -234,13 +234,10 @@
 * Alex Zimin -- Nemerle lexer
 * Rob Zimmerman -- Kal lexer
 * Vincent Zurczak -- Roboconf lexer
-<<<<<<< HEAD
-* Fabian Neumann -- CDDL lexer
-* Thomas Duboucher -- CDDL lexer
-=======
 * Hubert Gruniaux -- C and C++ lexer improvements
 * Thomas Symalla -- AMDGPU Lexer
 * 15b3 -- Image Formatter improvements
->>>>>>> efd9aa5a
+* Fabian Neumann -- CDDL lexer
+* Thomas Duboucher -- CDDL lexer
 
 Many thanks for all contributions!