# -*- coding: utf-8 -*-
"""
    pygments.formatters.latex
    ~~~~~~~~~~~~~~~~~~~~~~~~~

    Formatter for LaTeX fancyvrb output.

    :copyright: Copyright 2006-2014 by the Pygments team, see AUTHORS.
    :license: BSD, see LICENSE for details.
"""

from __future__ import division

from pygments.formatter import Formatter
from pygments.lexer import Lexer
from pygments.token import Token, STANDARD_TYPES
from pygments.util import get_bool_opt, get_int_opt, StringIO, xrange, \
    iteritems


__all__ = ['LatexFormatter']


def escape_tex(text, commandprefix):
    return text.replace('\\', '\x00'). \
                replace('{', '\x01'). \
                replace('}', '\x02'). \
                replace('\x00', r'\%sZbs{}' % commandprefix). \
                replace('\x01', r'\%sZob{}' % commandprefix). \
                replace('\x02', r'\%sZcb{}' % commandprefix). \
                replace('^', r'\%sZca{}' % commandprefix). \
                replace('_', r'\%sZus{}' % commandprefix). \
                replace('&', r'\%sZam{}' % commandprefix). \
                replace('<', r'\%sZlt{}' % commandprefix). \
                replace('>', r'\%sZgt{}' % commandprefix). \
                replace('#', r'\%sZsh{}' % commandprefix). \
                replace('%', r'\%sZpc{}' % commandprefix). \
                replace('$', r'\%sZdl{}' % commandprefix). \
                replace('-', r'\%sZhy{}' % commandprefix). \
                replace("'", r'\%sZsq{}' % commandprefix). \
                replace('"', r'\%sZdq{}' % commandprefix). \
                replace('~', r'\%sZti{}' % commandprefix)


DOC_TEMPLATE = r'''
\documentclass{%(docclass)s}
\usepackage{fancyvrb}
\usepackage{color}
\usepackage[%(encoding)s]{inputenc}
%(preamble)s

%(styledefs)s

\begin{document}

\section*{%(title)s}

%(code)s
\end{document}
'''

## Small explanation of the mess below :)
#
# The previous version of the LaTeX formatter just assigned a command to
# each token type defined in the current style.  That obviously is
# problematic if the highlighted code is produced for a different style
# than the style commands themselves.
#
# This version works much like the HTML formatter which assigns multiple
# CSS classes to each <span> tag, from the most specific to the least
# specific token type, thus falling back to the parent token type if one
# is not defined.  Here, the classes are there too and use the same short
# forms given in token.STANDARD_TYPES.
#
# Highlighted code now only uses one custom command, which by default is
# \PY and selectable by the commandprefix option (and in addition the
# escapes \PYZat, \PYZlb and \PYZrb which haven't been renamed for
# backwards compatibility purposes).
#
# \PY has two arguments: the classes, separated by +, and the text to
# render in that style.  The classes are resolved into the respective
# style commands by magic, which serves to ignore unknown classes.
#
# The magic macros are:
# * \PY@it, \PY@bf, etc. are unconditionally wrapped around the text
#   to render in \PY@do.  Their definition determines the style.
# * \PY@reset resets \PY@it etc. to do nothing.
# * \PY@toks parses the list of classes, using magic inspired by the
#   keyval package (but modified to use plusses instead of commas
#   because fancyvrb redefines commas inside its environments).
# * \PY@tok processes one class, calling the \PY@tok@classname command
#   if it exists.
# * \PY@tok@classname sets the \PY@it etc. to reflect the chosen style
#   for its class.
# * \PY resets the style, parses the classnames and then calls \PY@do.
#
# Tip: to read this code, print it out in substituted form using e.g.
# >>> print STYLE_TEMPLATE % {'cp': 'PY'}

STYLE_TEMPLATE = r'''
\makeatletter
\def\%(cp)s@reset{\let\%(cp)s@it=\relax \let\%(cp)s@bf=\relax%%
    \let\%(cp)s@ul=\relax \let\%(cp)s@tc=\relax%%
    \let\%(cp)s@bc=\relax \let\%(cp)s@ff=\relax}
\def\%(cp)s@tok#1{\csname %(cp)s@tok@#1\endcsname}
\def\%(cp)s@toks#1+{\ifx\relax#1\empty\else%%
    \%(cp)s@tok{#1}\expandafter\%(cp)s@toks\fi}
\def\%(cp)s@do#1{\%(cp)s@bc{\%(cp)s@tc{\%(cp)s@ul{%%
    \%(cp)s@it{\%(cp)s@bf{\%(cp)s@ff{#1}}}}}}}
\def\%(cp)s#1#2{\%(cp)s@reset\%(cp)s@toks#1+\relax+\%(cp)s@do{#2}}

%(styles)s

\def\%(cp)sZbs{\char`\\}
\def\%(cp)sZus{\char`\_}
\def\%(cp)sZob{\char`\{}
\def\%(cp)sZcb{\char`\}}
\def\%(cp)sZca{\char`\^}
\def\%(cp)sZam{\char`\&}
\def\%(cp)sZlt{\char`\<}
\def\%(cp)sZgt{\char`\>}
\def\%(cp)sZsh{\char`\#}
\def\%(cp)sZpc{\char`\%%}
\def\%(cp)sZdl{\char`\$}
\def\%(cp)sZhy{\char`\-}
\def\%(cp)sZsq{\char`\'}
\def\%(cp)sZdq{\char`\"}
\def\%(cp)sZti{\char`\~}
%% for compatibility with earlier versions
\def\%(cp)sZat{@}
\def\%(cp)sZlb{[}
\def\%(cp)sZrb{]}
\makeatother
'''


def _get_ttype_name(ttype):
    fname = STANDARD_TYPES.get(ttype)
    if fname:
        return fname
    aname = ''
    while fname is None:
        aname = ttype[-1] + aname
        ttype = ttype.parent
        fname = STANDARD_TYPES.get(ttype)
    return fname + aname


class LatexFormatter(Formatter):
    r"""
    Format tokens as LaTeX code. This needs the `fancyvrb` and `color`
    standard packages.

    Without the `full` option, code is formatted as one ``Verbatim``
    environment, like this:

    .. sourcecode:: latex

        \begin{Verbatim}[commandchars=\\\{\}]
        \PY{k}{def }\PY{n+nf}{foo}(\PY{n}{bar}):
            \PY{k}{pass}
        \end{Verbatim}

    The special command used here (``\PY``) and all the other macros it needs
    are output by the `get_style_defs` method.

    With the `full` option, a complete LaTeX document is output, including
    the command definitions in the preamble.

    The `get_style_defs()` method of a `LatexFormatter` returns a string
    containing ``\def`` commands defining the macros needed inside the
    ``Verbatim`` environments.

    Additional options accepted:

    `style`
        The style to use, can be a string or a Style subclass (default:
        ``'default'``).

    `full`
        Tells the formatter to output a "full" document, i.e. a complete
        self-contained document (default: ``False``).

    `title`
        If `full` is true, the title that should be used to caption the
        document (default: ``''``).

    `docclass`
        If the `full` option is enabled, this is the document class to use
        (default: ``'article'``).

    `preamble`
        If the `full` option is enabled, this can be further preamble commands,
        e.g. ``\usepackage`` (default: ``''``).

    `linenos`
        If set to ``True``, output line numbers (default: ``False``).

    `linenostart`
        The line number for the first line (default: ``1``).

    `linenostep`
        If set to a number n > 1, only every nth line number is printed.

    `verboptions`
        Additional options given to the Verbatim environment (see the *fancyvrb*
        docs for possible values) (default: ``''``).

    `commandprefix`
        The LaTeX commands used to produce colored output are constructed
        using this prefix and some letters (default: ``'PY'``).

        .. versionadded:: 0.7
        .. versionchanged:: 0.10
           The default is now ``'PY'`` instead of ``'C'``.

    `texcomments`
        If set to ``True``, enables LaTeX comment lines.  That is, LaTex markup
        in comment tokens is not escaped so that LaTeX can render it (default:
        ``False``).

        .. versionadded:: 1.2

    `mathescape`
        If set to ``True``, enables LaTeX math mode escape in comments. That
        is, ``'$...$'`` inside a comment will trigger math mode (default:
<<<<<<< HEAD
        ``False``).  *New in Pygments 1.2.*

    `envname`
        Allows you to pick an alternative environment name, such as BVerbatim.
        (default: ``Verbatim''). *New in Pygments 1.6*

=======
        ``False``).

        .. versionadded:: 1.2

    `escapeinside`
        If set to a string of length 2, enables escaping to LaTeX. Text
        delimited by these 2 characters is read as LaTeX code and
        typeset accordingly. It has no effect in string literals. It has
        no effect in comments if `texcomments` or `mathescape` is
        set. (default: ``''``).

        .. versionadded:: 2.0
>>>>>>> 47635935
    """
    name = 'LaTeX'
    aliases = ['latex', 'tex']
    filenames = ['*.tex']

    def __init__(self, **options):
        Formatter.__init__(self, **options)
        self.docclass = options.get('docclass', 'article')
        self.preamble = options.get('preamble', '')
        self.linenos = get_bool_opt(options, 'linenos', False)
        self.linenostart = abs(get_int_opt(options, 'linenostart', 1))
        self.linenostep = abs(get_int_opt(options, 'linenostep', 1))
        self.verboptions = options.get('verboptions', '')
        self.nobackground = get_bool_opt(options, 'nobackground', False)
        self.commandprefix = options.get('commandprefix', 'PY')
        self.texcomments = get_bool_opt(options, 'texcomments', False)
        self.mathescape = get_bool_opt(options, 'mathescape', False)
<<<<<<< HEAD
        self.envname = options.get('envname', 'Verbatim')
=======
        self.escapeinside = options.get('escapeinside', '')

        if len(self.escapeinside) == 2:
            self.left = self.escapeinside[0]
            self.right = self.escapeinside[1]
        else:
            self.escapeinside = ''
>>>>>>> 47635935

        self._create_stylesheet()


    def _create_stylesheet(self):
        t2n = self.ttype2name = {Token: ''}
        c2d = self.cmd2def = {}
        cp = self.commandprefix

        def rgbcolor(col):
            if col:
                return ','.join(['%.2f' %(int(col[i] + col[i + 1], 16) / 255.0)
                                 for i in (0, 2, 4)])
            else:
                return '1,1,1'

        for ttype, ndef in self.style:
            name = _get_ttype_name(ttype)
            cmndef = ''
            if ndef['bold']:
                cmndef += r'\let\$$@bf=\textbf'
            if ndef['italic']:
                cmndef += r'\let\$$@it=\textit'
            if ndef['underline']:
                cmndef += r'\let\$$@ul=\underline'
            if ndef['roman']:
                cmndef += r'\let\$$@ff=\textrm'
            if ndef['sans']:
                cmndef += r'\let\$$@ff=\textsf'
            if ndef['mono']:
                cmndef += r'\let\$$@ff=\textsf'
            if ndef['color']:
                cmndef += (r'\def\$$@tc##1{\textcolor[rgb]{%s}{##1}}' %
                           rgbcolor(ndef['color']))
            if ndef['border']:
                cmndef += (r'\def\$$@bc##1{\setlength{\fboxsep}{0pt}'
                           r'\fcolorbox[rgb]{%s}{%s}{\strut ##1}}' %
                           (rgbcolor(ndef['border']),
                            rgbcolor(ndef['bgcolor'])))
            elif ndef['bgcolor']:
                cmndef += (r'\def\$$@bc##1{\setlength{\fboxsep}{0pt}'
                           r'\colorbox[rgb]{%s}{\strut ##1}}' %
                           rgbcolor(ndef['bgcolor']))
            if cmndef == '':
                continue
            cmndef = cmndef.replace('$$', cp)
            t2n[ttype] = name
            c2d[name] = cmndef

    def get_style_defs(self, arg=''):
        """
        Return the command sequences needed to define the commands
        used to format text in the verbatim environment. ``arg`` is ignored.
        """
        cp = self.commandprefix
        styles = []
        for name, definition in iteritems(self.cmd2def):
            styles.append(r'\expandafter\def\csname %s@tok@%s\endcsname{%s}' %
                          (cp, name, definition))
        return STYLE_TEMPLATE % {'cp': self.commandprefix,
                                 'styles': '\n'.join(styles)}

    def format_unencoded(self, tokensource, outfile):
        # TODO: add support for background colors
        t2n = self.ttype2name
        cp = self.commandprefix

        if self.full:
            realoutfile = outfile
            outfile = StringIO()

<<<<<<< HEAD
        outfile.write(ur'\begin{' + self.envname + ur'}[commandchars=\\\{\}')
=======
        outfile.write(u'\\begin{Verbatim}[commandchars=\\\\\\{\\}')
>>>>>>> 47635935
        if self.linenos:
            start, step = self.linenostart, self.linenostep
            outfile.write(u',numbers=left' +
                          (start and u',firstnumber=%d' % start or u'') +
                          (step and u',stepnumber=%d' % step or u''))
        if self.mathescape or self.texcomments or self.escapeinside:
            outfile.write(u',codes={\\catcode`\\$=3\\catcode`\\^=7\\catcode`\\_=8}')
        if self.verboptions:
            outfile.write(u',' + self.verboptions)
        outfile.write(u']\n')

        for ttype, value in tokensource:
            if ttype in Token.Comment:
                if self.texcomments:
                    # Try to guess comment starting lexeme and escape it ...
                    start = value[0:1]
                    for i in xrange(1, len(value)):
                        if start[0] != value[i]:
                            break
                        start += value[i]

                    value = value[len(start):]
                    start = escape_tex(start, self.commandprefix)

                    # ... but do not escape inside comment.
                    value = start + value
                elif self.mathescape:
                    # Only escape parts not inside a math environment.
                    parts = value.split('$')
                    in_math = False
                    for i, part in enumerate(parts):
                        if not in_math:
                            parts[i] = escape_tex(part, self.commandprefix)
                        in_math = not in_math
                    value = '$'.join(parts)
                elif self.escapeinside:
                    text = value
                    value = ''
                    while len(text) > 0:
                        a,sep1,text = text.partition(self.left)
                        if len(sep1) > 0:
                            b,sep2,text = text.partition(self.right)
                            if len(sep2) > 0:
                                value += escape_tex(a, self.commandprefix) + b
                            else:
                                value += escape_tex(a + sep1 + b, self.commandprefix)
                        else:
                            value = value + escape_tex(a, self.commandprefix)
                else:
                    value = escape_tex(value, self.commandprefix)
            elif ttype not in Token.Escape:
                value = escape_tex(value, self.commandprefix)
            styles = []
            while ttype is not Token:
                try:
                    styles.append(t2n[ttype])
                except KeyError:
                    # not in current style
                    styles.append(_get_ttype_name(ttype))
                ttype = ttype.parent
            styleval = '+'.join(reversed(styles))
            if styleval:
                spl = value.split('\n')
                for line in spl[:-1]:
                    if line:
                        outfile.write("\\%s{%s}{%s}" % (cp, styleval, line))
                    outfile.write('\n')
                if spl[-1]:
                    outfile.write("\\%s{%s}{%s}" % (cp, styleval, spl[-1]))
            else:
                outfile.write(value)

        outfile.write(u'\\end{'+self.envname+u'}\n')

        if self.full:
            realoutfile.write(DOC_TEMPLATE %
                dict(docclass  = self.docclass,
                     preamble  = self.preamble,
                     title     = self.title,
                     encoding  = self.encoding or 'latin1',
                     styledefs = self.get_style_defs(),
                     code      = outfile.getvalue()))


class LatexEmbeddedLexer(Lexer):
    r"""

    This lexer takes one lexer as argument, the lexer for the language
    being formatted, and the left and right delimiters for escaped text.

    First everything is scanned using the language lexer to obtain
    strings and comments. All other consecutive tokens are merged and
    the resulting text is scanned for escaped segments, which are given
    the Token.Escape type. Finally text that is not escaped is scanned
    again with the language lexer.
    """
    def __init__(self, left, right, lang, **options):
        self.left = left
        self.right = right
        self.lang = lang
        Lexer.__init__(self, **options)

    def get_tokens_unprocessed(self, text):
        buf = ''
        idx = 0
        for i, t, v in self.lang.get_tokens_unprocessed(text):
            if t in Token.Comment or t in Token.String:
                if buf:
                    for x in self.get_tokens_aux(idx, buf):
                        yield x
                    buf = ''
                yield i, t, v
            else:
                if not buf:
                    idx = i
                buf += v
        if buf:
            for x in self.get_tokens_aux(idx, buf):
                yield x

    def get_tokens_aux(self, index, text):
        while text:
            a, sep1, text = text.partition(self.left)
            if a:
                for i, t, v in self.lang.get_tokens_unprocessed(a):
                    yield index + i, t, v
                    index += len(a)
            if sep1:
                b, sep2, text = text.partition(self.right)
                if sep2:
                    yield index + len(sep1), Token.Escape, b
                    index += len(sep1) + len(b) + len(sep2)
                else:
                    yield index, Token.Error, sep1
                    index += len(sep1)
                    text = b
<|MERGE_RESOLUTION|>--- conflicted
+++ resolved
@@ -224,14 +224,6 @@
     `mathescape`
         If set to ``True``, enables LaTeX math mode escape in comments. That
         is, ``'$...$'`` inside a comment will trigger math mode (default:
-<<<<<<< HEAD
-        ``False``).  *New in Pygments 1.2.*
-
-    `envname`
-        Allows you to pick an alternative environment name, such as BVerbatim.
-        (default: ``Verbatim''). *New in Pygments 1.6*
-
-=======
         ``False``).
 
         .. versionadded:: 1.2
@@ -244,7 +236,13 @@
         set. (default: ``''``).
 
         .. versionadded:: 2.0
->>>>>>> 47635935
+
+    `envname`
+        Allows you to pick an alternative environment name replacing Verbatim.
+        The alternate environment still has to support Verbatim's option syntax.
+        (default: ``'Verbatim'``).
+
+        .. versionadded:: 2.0
     """
     name = 'LaTeX'
     aliases = ['latex', 'tex']
@@ -262,20 +260,15 @@
         self.commandprefix = options.get('commandprefix', 'PY')
         self.texcomments = get_bool_opt(options, 'texcomments', False)
         self.mathescape = get_bool_opt(options, 'mathescape', False)
-<<<<<<< HEAD
-        self.envname = options.get('envname', 'Verbatim')
-=======
         self.escapeinside = options.get('escapeinside', '')
-
         if len(self.escapeinside) == 2:
             self.left = self.escapeinside[0]
             self.right = self.escapeinside[1]
         else:
             self.escapeinside = ''
->>>>>>> 47635935
+        self.envname = options.get('envname', u'Verbatim')
 
         self._create_stylesheet()
-
 
     def _create_stylesheet(self):
         t2n = self.ttype2name = {Token: ''}
@@ -284,7 +277,7 @@
 
         def rgbcolor(col):
             if col:
-                return ','.join(['%.2f' %(int(col[i] + col[i + 1], 16) / 255.0)
+                return ','.join(['%.2f' % (int(col[i] + col[i + 1], 16) / 255.0)
                                  for i in (0, 2, 4)])
             else:
                 return '1,1,1'
@@ -344,11 +337,7 @@
             realoutfile = outfile
             outfile = StringIO()
 
-<<<<<<< HEAD
-        outfile.write(ur'\begin{' + self.envname + ur'}[commandchars=\\\{\}')
-=======
-        outfile.write(u'\\begin{Verbatim}[commandchars=\\\\\\{\\}')
->>>>>>> 47635935
+        outfile.write(u'\\begin{' + self.envname + u'}[commandchars=\\\\\\{\\}')
         if self.linenos:
             start, step = self.linenostart, self.linenostep
             outfile.write(u',numbers=left' +
@@ -388,9 +377,9 @@
                     text = value
                     value = ''
                     while len(text) > 0:
-                        a,sep1,text = text.partition(self.left)
+                        a, sep1, text = text.partition(self.left)
                         if len(sep1) > 0:
-                            b,sep2,text = text.partition(self.right)
+                            b, sep2, text = text.partition(self.right)
                             if len(sep2) > 0:
                                 value += escape_tex(a, self.commandprefix) + b
                             else:
@@ -421,7 +410,7 @@
             else:
                 outfile.write(value)
 
-        outfile.write(u'\\end{'+self.envname+u'}\n')
+        outfile.write(u'\\end{' + self.envname + u'}\n')
 
         if self.full:
             realoutfile.write(DOC_TEMPLATE %
@@ -484,4 +473,4 @@
                 else:
                     yield index, Token.Error, sep1
                     index += len(sep1)
-                    text = b
+                    text = b