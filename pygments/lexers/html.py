"""
    pygments.lexers.html
    ~~~~~~~~~~~~~~~~~~~~

    Lexers for HTML, XML and related markup.

    :copyright: Copyright 2006-2022 by the Pygments team, see AUTHORS.
    :license: BSD, see LICENSE for details.
"""

import re

from pygments.lexer import RegexLexer, ExtendedRegexLexer, include, bygroups, \
    default, using
from pygments.token import Text, Comment, Operator, Keyword, Name, String, \
    Punctuation, Whitespace
from pygments.util import looks_like_xml, html_doctype_matches

from pygments.lexers.javascript import JavascriptLexer
from pygments.lexers.jvm import ScalaLexer
from pygments.lexers.css import CssLexer, _indentation, _starts_block
from pygments.lexers.ruby import RubyLexer

__all__ = ['HtmlLexer', 'DtdLexer', 'XmlLexer', 'XsltLexer', 'HamlLexer',
           'ScamlLexer', 'PugLexer']


class HtmlLexer(RegexLexer):
    """
    For HTML 4 and XHTML 1 markup. Nested JavaScript and CSS is highlighted
    by the appropriate lexer.
    """

    name = 'HTML'
    url = 'https://html.spec.whatwg.org/'
    aliases = ['html']
    filenames = ['*.html', '*.htm', '*.xhtml', '*.xslt']
    mimetypes = ['text/html', 'application/xhtml+xml']

    flags = re.IGNORECASE | re.DOTALL
    tokens = {
        'root': [
            ('[^<&]+', Text),
            (r'&\S*?;', Name.Entity),
            (r'\<\!\[CDATA\[.*?\]\]\>', Comment.Preproc),
            (r'<!--.*?-->', Comment.Multiline),
            (r'<\?.*?\?>', Comment.Preproc),
            ('<![^>]*>', Comment.Preproc),
            (r'(<)(\s*)(script)(\s*)',
             bygroups(Punctuation, Whitespace, Name.Tag, Whitespace),
             ('script-content', 'tag')),
            (r'(<)(\s*)(style)(\s*)',
             bygroups(Punctuation, Whitespace, Name.Tag, Whitespace),
             ('style-content', 'tag')),
            # note: this allows tag names not used in HTML like <x:with-dash>,
            # this is to support yet-unknown template engines and the like
            (r'(<)(\s*)([\w:.-]+)',
             bygroups(Punctuation, Whitespace, Name.Tag), 'tag'),
            (r'(<)(\s*)(/)(\s*)([\w:.-]+)(\s*)(>)',
             bygroups(Punctuation, Whitespace, Punctuation, Whitespace,
                 Name.Tag, Whitespace, Punctuation)),
        ],
        'tag': [
            (r'\s+', Whitespace),
            (r'([\w:-]+)(\s*)(=)(\s*)', bygroups(Name.Attribute, Whitespace,
                Operator, Whitespace), 'attr'),
            (r'[\w:-]+', Name.Attribute),
            (r'(/?)(\s*)(>)', bygroups(Punctuation, Whitespace, Punctuation), '#pop'),
        ],
        'script-content': [
            (r'(<)(\s*)(/)(\s*)(script)(\s*)(>)',
             bygroups(Punctuation, Whitespace, Punctuation, Whitespace,
                 Name.Tag, Whitespace, Punctuation), '#pop'),
            (r'.+?(?=<\s*/\s*script\s*>)', using(JavascriptLexer)),
            # fallback cases for when there is no closing script tag
            # first look for newline and then go back into root state
            # if that fails just read the rest of the file
            # this is similar to the error handling logic in lexer.py
            (r'.+?\n', using(JavascriptLexer), '#pop'),
            (r'.+', using(JavascriptLexer), '#pop'),
        ],
        'style-content': [
            (r'(<)(\s*)(/)(\s*)(style)(\s*)(>)',
             bygroups(Punctuation, Whitespace, Punctuation, Whitespace,
                 Name.Tag, Whitespace, Punctuation),'#pop'),
            (r'.+?(?=<\s*/\s*style\s*>)', using(CssLexer)),
            # fallback cases for when there is no closing style tag
            # first look for newline and then go back into root state
            # if that fails just read the rest of the file
            # this is similar to the error handling logic in lexer.py
            (r'.+?\n', using(CssLexer), '#pop'),
            (r'.+', using(CssLexer), '#pop'),
        ],
        'attr': [
            ('".*?"', String, '#pop'),
            ("'.*?'", String, '#pop'),
            (r'[^\s>]+', String, '#pop'),
        ],
    }

    def analyse_text(text):
        if html_doctype_matches(text):
            return 0.5


class DtdLexer(RegexLexer):
    """
    A lexer for DTDs (Document Type Definitions).

    .. versionadded:: 1.5
    """

    flags = re.MULTILINE | re.DOTALL

    name = 'DTD'
    aliases = ['dtd']
    filenames = ['*.dtd']
    mimetypes = ['application/xml-dtd']

    tokens = {
        'root': [
            include('common'),

            (r'(<!ELEMENT)(\s+)(\S+)',
                bygroups(Keyword, Whitespace, Name.Tag), 'element'),
            (r'(<!ATTLIST)(\s+)(\S+)',
                bygroups(Keyword, Whitespace, Name.Tag), 'attlist'),
            (r'(<!ENTITY)(\s+)(\S+)',
                bygroups(Keyword, Whitespace, Name.Entity), 'entity'),
            (r'(<!NOTATION)(\s+)(\S+)',
                bygroups(Keyword, Whitespace, Name.Tag), 'notation'),
            (r'(<!\[)([^\[\s]+)(\s*)(\[)',  # conditional sections
                bygroups(Keyword, Name.Entity, Whitespace, Keyword)),

            (r'(<!DOCTYPE)(\s+)([^>\s]+)',
                bygroups(Keyword, Whitespace, Name.Tag)),
            (r'PUBLIC|SYSTEM', Keyword.Constant),
            (r'[\[\]>]', Keyword),
        ],

        'common': [
            (r'\s+', Whitespace),
            (r'(%|&)[^;]*;', Name.Entity),
            ('<!--', Comment, 'comment'),
            (r'[(|)*,?+]', Operator),
            (r'"[^"]*"', String.Double),
            (r'\'[^\']*\'', String.Single),
        ],

        'comment': [
            ('[^-]+', Comment),
            ('-->', Comment, '#pop'),
            ('-', Comment),
        ],

        'element': [
            include('common'),
            (r'EMPTY|ANY|#PCDATA', Keyword.Constant),
            (r'[^>\s|()?+*,]+', Name.Tag),
            (r'>', Keyword, '#pop'),
        ],

        'attlist': [
            include('common'),
            (r'CDATA|IDREFS|IDREF|ID|NMTOKENS|NMTOKEN|ENTITIES|ENTITY|NOTATION',
             Keyword.Constant),
            (r'#REQUIRED|#IMPLIED|#FIXED', Keyword.Constant),
            (r'xml:space|xml:lang', Keyword.Reserved),
            (r'[^>\s|()?+*,]+', Name.Attribute),
            (r'>', Keyword, '#pop'),
        ],

        'entity': [
            include('common'),
            (r'SYSTEM|PUBLIC|NDATA', Keyword.Constant),
            (r'[^>\s|()?+*,]+', Name.Entity),
            (r'>', Keyword, '#pop'),
        ],

        'notation': [
            include('common'),
            (r'SYSTEM|PUBLIC', Keyword.Constant),
            (r'[^>\s|()?+*,]+', Name.Attribute),
            (r'>', Keyword, '#pop'),
        ],
    }

    def analyse_text(text):
        if not looks_like_xml(text) and \
           ('<!ELEMENT' in text or '<!ATTLIST' in text or '<!ENTITY' in text):
            return 0.8


class XmlLexer(RegexLexer):
    """
    Generic lexer for XML (eXtensible Markup Language).
    """

    flags = re.MULTILINE | re.DOTALL

    name = 'XML'
    aliases = ['xml']
    filenames = ['*.xml', '*.xsl', '*.rss', '*.xslt', '*.xsd',
                 '*.wsdl', '*.wsf']
    mimetypes = ['text/xml', 'application/xml', 'image/svg+xml',
                 'application/rss+xml', 'application/atom+xml']

    tokens = {
        'root': [
            (r'[^<&\n]+', Text),
            (r'\n\s*', Whitespace),
            (r'&\S*?;', Name.Entity),
            (r'\<\!\[CDATA\[.*?\]\]\>', Comment.Preproc),
<<<<<<< HEAD
            (r'<!--(.|\n)*?-->', Comment.Multiline),
=======
            (r'<!--.*?-->', Comment.Multiline),
>>>>>>> 2ea11788
            (r'<\?.*?\?>', Comment.Preproc),
            ('<![^>]*>', Comment.Preproc),
            (r'(<)(\s*)([\w:.-]+)',
                bygroups(Punctuation, Whitespace, Name.Tag), 'tag'),
            (r'(<)(\s*)(/)(\s*)([\w:.-]+)(\s*)(>)',
                bygroups(Punctuation, Whitespace, Punctuation, Whitespace,
                    Name.Tag, Whitespace, Punctuation)),
        ],
        'tag': [
            (r'\s+', Whitespace),
            (r'([\w.:-]+)(\s*)(=)', bygroups(Name.Attribute, Whitespace, Operator), 'attr'),
            (r'(/?)(\s*)(>)', bygroups(Punctuation, Whitespace, Punctuation), '#pop'),
        ],
        'attr': [
            (r'\s+', Whitespace),
            ('".*?"', String, '#pop'),
            ("'.*?'", String, '#pop'),
            (r'[^\s>]+', String, '#pop'),
        ],
    }

    def analyse_text(text):
        if looks_like_xml(text):
            return 0.45  # less than HTML


class XsltLexer(XmlLexer):
    """
    A lexer for XSLT.

    .. versionadded:: 0.10
    """

    name = 'XSLT'
    aliases = ['xslt']
    filenames = ['*.xsl', '*.xslt', '*.xpl']  # xpl is XProc
    mimetypes = ['application/xsl+xml', 'application/xslt+xml']

    EXTRA_KEYWORDS = {
        'apply-imports', 'apply-templates', 'attribute',
        'attribute-set', 'call-template', 'choose', 'comment',
        'copy', 'copy-of', 'decimal-format', 'element', 'fallback',
        'for-each', 'if', 'import', 'include', 'key', 'message',
        'namespace-alias', 'number', 'otherwise', 'output', 'param',
        'preserve-space', 'processing-instruction', 'sort',
        'strip-space', 'stylesheet', 'template', 'text', 'transform',
        'value-of', 'variable', 'when', 'with-param'
    }

    def get_tokens_unprocessed(self, text):
        for index, token, value in XmlLexer.get_tokens_unprocessed(self, text):
            m = re.match('</?xsl:([^>]*)/?>?', value)

            if token is Name.Tag and m and m.group(1) in self.EXTRA_KEYWORDS:
                yield index, Keyword, value
            else:
                yield index, token, value

    def analyse_text(text):
        if looks_like_xml(text) and '<xsl' in text:
            return 0.8


class HamlLexer(ExtendedRegexLexer):
    """
    For Haml markup.

    .. versionadded:: 1.3
    """

    name = 'Haml'
    aliases = ['haml']
    filenames = ['*.haml']
    mimetypes = ['text/x-haml']

    flags = re.IGNORECASE
    # Haml can include " |\n" anywhere,
    # which is ignored and used to wrap long lines.
    # To accommodate this, use this custom faux dot instead.
    _dot = r'(?: \|\n(?=.* \|)|.)'

    # In certain places, a comma at the end of the line
    # allows line wrapping as well.
    _comma_dot = r'(?:,\s*\n|' + _dot + ')'
    tokens = {
        'root': [
            (r'[ \t]*\n', Whitespace),
            (r'[ \t]*', _indentation),
        ],

        'css': [
            (r'\.[\w:-]+', Name.Class, 'tag'),
            (r'\#[\w:-]+', Name.Function, 'tag'),
        ],

        'eval-or-plain': [
            (r'[&!]?==', Punctuation, 'plain'),
            (r'([&!]?[=~])(' + _comma_dot + r'*\n)',
             bygroups(Punctuation, using(RubyLexer)),
             'root'),
            default('plain'),
        ],

        'content': [
            include('css'),
            (r'%[\w:-]+', Name.Tag, 'tag'),
            (r'(!!!' + _dot + r'*)(\n)', bygroups(Name.Namespace, Whitespace),
                '#pop'),
            (r'(/)(\[' + _dot + r'*?\])(' + _dot + r'*)(\n)',
             bygroups(Comment, Comment.Special, Comment, Whitespace),
             '#pop'),
            (r'/' + _dot + r'*\n', _starts_block(Comment, 'html-comment-block'),
             '#pop'),
            (r'-#' + _dot + r'*\n', _starts_block(Comment.Preproc,
                                                  'haml-comment-block'), '#pop'),
            (r'(-)(' + _comma_dot + r'*)(\n)',
             bygroups(Punctuation, using(RubyLexer), Whitespace),
             '#pop'),
            (r':' + _dot + r'*\n', _starts_block(Name.Decorator, 'filter-block'),
             '#pop'),
            include('eval-or-plain'),
        ],

        'tag': [
            include('css'),
            (r'\{(,\n|' + _dot + r')*?\}', using(RubyLexer)),
            (r'\[' + _dot + r'*?\]', using(RubyLexer)),
            (r'\(', Text, 'html-attributes'),
            (r'(/)([ \t]*\n)', bygroups(Punctuation, Whitespace), '#pop:2'),
            (r'[<>]{1,2}(?=[ \t=])', Punctuation),
            include('eval-or-plain'),
        ],

        'plain': [
            (r'([^#\n]|#[^{\n]|(\\\\)*\\#\{)+', Text),
            (r'(#\{)(' + _dot + r'*?)(\})',
             bygroups(String.Interpol, using(RubyLexer), String.Interpol)),
            (r'\n', Whitespace, 'root'),
        ],

        'html-attributes': [
            (r'\s+', Whitespace),
            (r'([\w:-]+)([ \t]*)(=)', bygroups(Name.Attribute, Whitespace,
                Operator), 'html-attribute-value'),
            (r'[\w:-]+', Name.Attribute),
            (r'\)', Text, '#pop'),
        ],

        'html-attribute-value': [
            (r'[ \t]+', Whitespace),
            (r'\w+', Name.Variable, '#pop'),
            (r'@\w+', Name.Variable.Instance, '#pop'),
            (r'\$\w+', Name.Variable.Global, '#pop'),
            (r"'(\\\\|\\[^\\]|[^'\\\n])*'", String, '#pop'),
            (r'"(\\\\|\\[^\\]|[^"\\\n])*"', String, '#pop'),
        ],

        'html-comment-block': [
            (_dot + '+', Comment),
            (r'\n', Whitespace, 'root'),
        ],

        'haml-comment-block': [
            (_dot + '+', Comment.Preproc),
            (r'\n', Whitespace, 'root'),
        ],

        'filter-block': [
            (r'([^#\n]|#[^{\n]|(\\\\)*\\#\{)+', Name.Decorator),
            (r'(#\{)(' + _dot + r'*?)(\})',
             bygroups(String.Interpol, using(RubyLexer), String.Interpol)),
            (r'\n', Whitespace, 'root'),
        ],
    }


class ScamlLexer(ExtendedRegexLexer):
    """
    For `Scaml markup <http://scalate.fusesource.org/>`_.  Scaml is Haml for Scala.

    .. versionadded:: 1.4
    """

    name = 'Scaml'
    aliases = ['scaml']
    filenames = ['*.scaml']
    mimetypes = ['text/x-scaml']

    flags = re.IGNORECASE
    # Scaml does not yet support the " |\n" notation to
    # wrap long lines.  Once it does, use the custom faux
    # dot instead.
    # _dot = r'(?: \|\n(?=.* \|)|.)'
    _dot = r'.'

    tokens = {
        'root': [
            (r'[ \t]*\n', Whitespace),
            (r'[ \t]*', _indentation),
        ],

        'css': [
            (r'\.[\w:-]+', Name.Class, 'tag'),
            (r'\#[\w:-]+', Name.Function, 'tag'),
        ],

        'eval-or-plain': [
            (r'[&!]?==', Punctuation, 'plain'),
            (r'([&!]?[=~])(' + _dot + r'*\n)',
             bygroups(Punctuation, using(ScalaLexer)),
             'root'),
            default('plain'),
        ],

        'content': [
            include('css'),
            (r'%[\w:-]+', Name.Tag, 'tag'),
            (r'!!!' + _dot + r'*\n', Name.Namespace, '#pop'),
            (r'(/)(\[' + _dot + r'*?\])(' + _dot + r'*\n)',
             bygroups(Comment, Comment.Special, Comment),
             '#pop'),
            (r'/' + _dot + r'*\n', _starts_block(Comment, 'html-comment-block'),
             '#pop'),
            (r'-#' + _dot + r'*\n', _starts_block(Comment.Preproc,
                                                  'scaml-comment-block'), '#pop'),
            (r'(-@)(\s*)(import)?(' + _dot + r'*)(\n)',
             bygroups(Punctuation, Whitespace, Keyword, using(ScalaLexer),
                 Whitespace),
             '#pop'),
            (r'(-)(' + _dot + r'*)(\n)',
             bygroups(Punctuation, using(ScalaLexer), Whitespace),
             '#pop'),
            (r':' + _dot + r'*\n', _starts_block(Name.Decorator, 'filter-block'),
             '#pop'),
            include('eval-or-plain'),
        ],

        'tag': [
            include('css'),
            (r'\{(,\n|' + _dot + r')*?\}', using(ScalaLexer)),
            (r'\[' + _dot + r'*?\]', using(ScalaLexer)),
            (r'\(', Text, 'html-attributes'),
            (r'/[ \t]*\n', Punctuation, '#pop:2'),
            (r'[<>]{1,2}(?=[ \t=])', Punctuation),
            include('eval-or-plain'),
        ],

        'plain': [
            (r'([^#\n]|#[^{\n]|(\\\\)*\\#\{)+', Text),
            (r'(#\{)(' + _dot + r'*?)(\})',
             bygroups(String.Interpol, using(ScalaLexer), String.Interpol)),
            (r'\n', Whitespace, 'root'),
        ],

        'html-attributes': [
            (r'\s+', Whitespace),
            (r'([\w:-]+)([ \t]*)(=)',
                bygroups(Name.Attribute, Whitespace, Operator),
                'html-attribute-value'),
            (r'[\w:-]+', Name.Attribute),
            (r'\)', Text, '#pop'),
        ],

        'html-attribute-value': [
            (r'[ \t]+', Whitespace),
            (r'\w+', Name.Variable, '#pop'),
            (r'@\w+', Name.Variable.Instance, '#pop'),
            (r'\$\w+', Name.Variable.Global, '#pop'),
            (r"'(\\\\|\\[^\\]|[^'\\\n])*'", String, '#pop'),
            (r'"(\\\\|\\[^\\]|[^"\\\n])*"', String, '#pop'),
        ],

        'html-comment-block': [
            (_dot + '+', Comment),
            (r'\n', Whitespace, 'root'),
        ],

        'scaml-comment-block': [
            (_dot + '+', Comment.Preproc),
            (r'\n', Whitespace, 'root'),
        ],

        'filter-block': [
            (r'([^#\n]|#[^{\n]|(\\\\)*\\#\{)+', Name.Decorator),
            (r'(#\{)(' + _dot + r'*?)(\})',
             bygroups(String.Interpol, using(ScalaLexer), String.Interpol)),
            (r'\n', Whitespace, 'root'),
        ],
    }


class PugLexer(ExtendedRegexLexer):
    """
    For Pug markup.
    Pug is a variant of Scaml, see:
    http://scalate.fusesource.org/documentation/scaml-reference.html

    .. versionadded:: 1.4
    """

    name = 'Pug'
    aliases = ['pug', 'jade']
    filenames = ['*.pug', '*.jade']
    mimetypes = ['text/x-pug', 'text/x-jade']

    flags = re.IGNORECASE
    _dot = r'.'

    tokens = {
        'root': [
            (r'[ \t]*\n', Whitespace),
            (r'[ \t]*', _indentation),
        ],

        'css': [
            (r'\.[\w:-]+', Name.Class, 'tag'),
            (r'\#[\w:-]+', Name.Function, 'tag'),
        ],

        'eval-or-plain': [
            (r'[&!]?==', Punctuation, 'plain'),
            (r'([&!]?[=~])(' + _dot + r'*\n)',
             bygroups(Punctuation, using(ScalaLexer)),  'root'),
            default('plain'),
        ],

        'content': [
            include('css'),
            (r'(!!!' + _dot + r'*)(\n)', bygroups(Name.Namespace, Whitespace),
                '#pop'),
            (r'(/)(\[' + _dot + r'*?\])(' + _dot + r'*)(\n)',
             bygroups(Comment, Comment.Special, Comment, Whitespace),
             '#pop'),
            (r'/' + _dot + r'*\n', _starts_block(Comment, 'html-comment-block'),
             '#pop'),
            (r'-#' + _dot + r'*\n', _starts_block(Comment.Preproc,
                                                  'scaml-comment-block'), '#pop'),
            (r'(-@)(\s*)(import)?(' + _dot + r'*)(\n)',
             bygroups(Punctuation, Whitespace, Keyword, using(ScalaLexer),
                 Whitespace), '#pop'),
            (r'(-)(' + _dot + r'*)(\n)',
             bygroups(Punctuation, using(ScalaLexer), Whitespace),
             '#pop'),
            (r':' + _dot + r'*\n', _starts_block(Name.Decorator, 'filter-block'),
             '#pop'),
            (r'[\w:-]+', Name.Tag, 'tag'),
            (r'\|', Text, 'eval-or-plain'),
        ],

        'tag': [
            include('css'),
            (r'\{(,\n|' + _dot + r')*?\}', using(ScalaLexer)),
            (r'\[' + _dot + r'*?\]', using(ScalaLexer)),
            (r'\(', Text, 'html-attributes'),
            (r'(/)([ \t]*\n)', bygroups(Punctuation, Whitespace), '#pop:2'),
            (r'[<>]{1,2}(?=[ \t=])', Punctuation),
            include('eval-or-plain'),
        ],

        'plain': [
            (r'([^#\n]|#[^{\n]|(\\\\)*\\#\{)+', Text),
            (r'(#\{)(' + _dot + r'*?)(\})',
             bygroups(String.Interpol, using(ScalaLexer), String.Interpol)),
            (r'\n', Whitespace, 'root'),
        ],

        'html-attributes': [
            (r'\s+', Whitespace),
            (r'([\w:-]+)([ \t]*)(=)',
                bygroups(Name.Attribute, Whitespace, Operator),
                'html-attribute-value'),
            (r'[\w:-]+', Name.Attribute),
            (r'\)', Whitespace, '#pop'),
        ],

        'html-attribute-value': [
            (r'[ \t]+', Whitespace),
            (r'\w+', Name.Variable, '#pop'),
            (r'@\w+', Name.Variable.Instance, '#pop'),
            (r'\$\w+', Name.Variable.Global, '#pop'),
            (r"'(\\\\|\\[^\\]|[^'\\\n])*'", String, '#pop'),
            (r'"(\\\\|\\[^\\]|[^"\\\n])*"', String, '#pop'),
        ],

        'html-comment-block': [
            (_dot + '+', Comment),
            (r'\n', Whitespace, 'root'),
        ],

        'scaml-comment-block': [
            (_dot + '+', Comment.Preproc),
            (r'\n', Whitespace, 'root'),
        ],

        'filter-block': [
            (r'([^#\n]|#[^{\n]|(\\\\)*\\#\{)+', Name.Decorator),
            (r'(#\{)(' + _dot + r'*?)(\})',
             bygroups(String.Interpol, using(ScalaLexer), String.Interpol)),
            (r'\n', Whitespace, 'root'),
        ],
    }
JadeLexer = PugLexer  # compat<|MERGE_RESOLUTION|>--- conflicted
+++ resolved
@@ -211,11 +211,7 @@
             (r'\n\s*', Whitespace),
             (r'&\S*?;', Name.Entity),
             (r'\<\!\[CDATA\[.*?\]\]\>', Comment.Preproc),
-<<<<<<< HEAD
-            (r'<!--(.|\n)*?-->', Comment.Multiline),
-=======
             (r'<!--.*?-->', Comment.Multiline),
->>>>>>> 2ea11788
             (r'<\?.*?\?>', Comment.Preproc),
             ('<![^>]*>', Comment.Preproc),
             (r'(<)(\s*)([\w:.-]+)',
