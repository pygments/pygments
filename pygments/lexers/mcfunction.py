--- conflicted
+++ resolved
@@ -34,7 +34,8 @@
         "root": [
             # We only look for the open bracket here since square bracket
             #  is only valid in NBT pathing (which is a mcfunction idea).
-            (r"(?=\{)", Punctuation, "compound"),
+            (r"[^\{]+", Text),
+            (r"\{", Punctuation, "compound"),
         ],
 
         "whitespace": [
@@ -85,7 +86,7 @@
             include("literals"),
             include("operators"),
             include("whitespace"),
-            (r"\{", Punctuation, "#push"),
+            (r"\[", Punctuation, "#push"),
             (r"\{", Punctuation, "compound"),
             (r"\]", Punctuation, "#pop"),
         ],
@@ -94,16 +95,10 @@
 
 class MCFunctionLexer(RegexLexer):
     """Lexer for the mcfunction scripting language used in Minecraft
-
-<<<<<<< HEAD
-    Modelled somewhat after the Github mcfunction grammar:
-    - "https://github.com/Arcensoth/language-mcfunction
-
+    
+
+    Modelled somewhat after the `GitHub mcfunction grammar <https://github.com/Arcensoth/language-mcfunction>`_.
     .. versionadded:: 2.12.0
-=======
-    Modelled somewhat after the `GitHub mcfunction grammar <https://github.com/Arcensoth/language-mcfunction>`_.
-    .. versionadded:: ?
->>>>>>> 6f680777
     """
 
     name = "MCFunction"
@@ -131,8 +126,8 @@
             # The start of a command (either beginning of line OR after the run keyword)
             #  We don't encode a list of keywords since mods, plugins, or even pre-processors
             #  may add new commands, so we have a 'close-enough' regex which catches them.
-            (r"(?=^\s*)([a-z]+)", Name.Builtin),
-            (r"(?<=run)\s+([a-z]+)", Name.Builtin),
+            (r"(?=^\s*)([a-z_]+)", Name.Builtin),
+            (r"(?<=run)\s+([a-z_]+)", Name.Builtin),
             # UUID
             (
                 r"\b[0-9a-fA-F]+(?:-[0-9a-fA-F]+){4}\b",
