"""
    pygments.lexers.theorem
    ~~~~~~~~~~~~~~~~~~~~~~~

    Lexers for theorem-proving languages.

    :copyright: Copyright 2006-2023 by the Pygments team, see AUTHORS.
    :license: BSD, see LICENSE for details.
"""

<<<<<<< HEAD
import re

from pygments.lexer import RegexLexer, default, words, include
=======
from pygments.lexer import RegexLexer, default, words
>>>>>>> 50dd4d80
from pygments.token import Text, Comment, Operator, Keyword, Name, String, \
    Number, Punctuation, Generic, Whitespace

__all__ = ['CoqLexer', 'IsabelleLexer', 'LeanLexer']


class CoqLexer(RegexLexer):
    """
    For the Coq theorem prover.

    .. versionadded:: 1.5
    """

    name = 'Coq'
    url = 'http://coq.inria.fr/'
    aliases = ['coq']
    filenames = ['*.v']
    mimetypes = ['text/x-coq']

    flags = 0 # no re.MULTILINE

    keywords1 = (
        # Vernacular commands
        'Section', 'Module', 'End', 'Require', 'Import', 'Export', 'Variable',
        'Variables', 'Parameter', 'Parameters', 'Axiom', 'Axioms', 'Hypothesis',
        'Hypotheses', 'Notation', 'Local', 'Tactic', 'Reserved', 'Scope',
        'Open', 'Close', 'Bind', 'Delimit', 'Definition', 'Example', 'Let',
        'Ltac', 'Fixpoint', 'CoFixpoint', 'Morphism', 'Relation', 'Implicit',
        'Arguments', 'Types', 'Unset', 'Contextual', 'Strict', 'Prenex',
        'Implicits', 'Inductive', 'CoInductive', 'Record', 'Structure',
        'Variant', 'Canonical', 'Coercion', 'Theorem', 'Lemma', 'Fact',
        'Remark', 'Corollary', 'Proposition', 'Property', 'Goal',
        'Proof', 'Restart', 'Save', 'Qed', 'Defined', 'Abort', 'Admitted',
        'Hint', 'Resolve', 'Rewrite', 'View', 'Search', 'Compute', 'Eval',
        'Show', 'Print', 'Printing', 'All', 'Graph', 'Projections', 'inside',
        'outside', 'Check', 'Global', 'Instance', 'Class', 'Existing',
        'Universe', 'Polymorphic', 'Monomorphic', 'Context', 'Scheme', 'From',
        'Undo', 'Fail', 'Function',
    )
    keywords2 = (
        # Gallina
        'forall', 'exists', 'exists2', 'fun', 'fix', 'cofix', 'struct',
        'match', 'end',  'in', 'return', 'let', 'if', 'is', 'then', 'else',
        'for', 'of', 'nosimpl', 'with', 'as',
    )
    keywords3 = (
        # Sorts
        'Type', 'Prop', 'SProp', 'Set',
    )
    keywords4 = (
        # Tactics
        'pose', 'set', 'move', 'case', 'elim', 'apply', 'clear', 'hnf', 'intro',
        'intros', 'generalize', 'rename', 'pattern', 'after', 'destruct',
        'induction', 'using', 'refine', 'inversion', 'injection', 'rewrite',
        'congr', 'unlock', 'compute', 'ring', 'field', 'replace', 'fold',
        'unfold', 'change', 'cutrewrite', 'simpl', 'have', 'suff', 'wlog',
        'suffices', 'without', 'loss', 'nat_norm', 'assert', 'cut', 'trivial',
        'revert', 'bool_congr', 'nat_congr', 'symmetry', 'transitivity', 'auto',
        'split', 'left', 'right', 'autorewrite', 'tauto', 'setoid_rewrite',
        'intuition', 'eauto', 'eapply', 'econstructor', 'etransitivity',
        'constructor', 'erewrite', 'red', 'cbv', 'lazy', 'vm_compute',
        'native_compute', 'subst',
    )
    keywords5 = (
        # Terminators
        'by', 'now', 'done', 'exact', 'reflexivity',
        'tauto', 'romega', 'omega', 'lia', 'nia', 'lra', 'nra', 'psatz',
        'assumption', 'solve', 'contradiction', 'discriminate',
        'congruence', 'admit'
    )
    keywords6 = (
        # Control
        'do', 'last', 'first', 'try', 'idtac', 'repeat',
    )
    # 'as', 'assert', 'begin', 'class', 'constraint', 'do', 'done',
    # 'downto', 'else', 'end', 'exception', 'external', 'false',
    # 'for', 'fun', 'function', 'functor', 'if', 'in', 'include',
    # 'inherit', 'initializer', 'lazy', 'let', 'match', 'method',
    # 'module', 'mutable', 'new', 'object', 'of', 'open', 'private',
    # 'raise', 'rec', 'sig', 'struct', 'then', 'to', 'true', 'try',
    # 'type', 'val', 'virtual', 'when', 'while', 'with'
    keyopts = (
        '!=', '#', '&', '&&', r'\(', r'\)', r'\*', r'\+', ',', '-', r'-\.',
        '->', r'\.', r'\.\.', ':', '::', ':=', ':>', ';', ';;', '<', '<-',
        '<->', '=', '>', '>]', r'>\}', r'\?', r'\?\?', r'\[', r'\[<', r'\[>',
        r'\[\|', ']', '_', '`', r'\{', r'\{<', r'\|', r'\|]', r'\}', '~', '=>',
        r'/\\', r'\\/', r'\{\|', r'\|\}',
        # 'Π', 'Σ', # Not defined in the standard library
        'λ', '¬', '∧', '∨', '∀', '∃', '→', '↔', '≠', '≤', '≥',
    )
    operators = r'[!$%&*+\./:<=>?@^|~-]'
    prefix_syms = r'[!?~]'
    infix_syms = r'[=<>@^|&+\*/$%-]'

    tokens = {
        'root': [
            (r'\s+', Text),
            (r'false|true|\(\)|\[\]', Name.Builtin.Pseudo),
            (r'\(\*', Comment, 'comment'),
            (r'\b(?:[^\W\d][\w\']*\.)+[^\W\d][\w\']*\b', Name),
            (r'\bEquations\b\??', Keyword.Namespace),
            # Very weak heuristic to distinguish the Set vernacular from the Set sort
            (r'\bSet(?=[ \t]+[A-Z][a-z][^\n]*?\.)', Keyword.Namespace),
            (words(keywords1, prefix=r'\b', suffix=r'\b'), Keyword.Namespace),
            (words(keywords2, prefix=r'\b', suffix=r'\b'), Keyword),
            (words(keywords3, prefix=r'\b', suffix=r'\b'), Keyword.Type),
            (words(keywords4, prefix=r'\b', suffix=r'\b'), Keyword),
            (words(keywords5, prefix=r'\b', suffix=r'\b'), Keyword.Pseudo),
            (words(keywords6, prefix=r'\b', suffix=r'\b'), Keyword.Reserved),
            # (r'\b([A-Z][\w\']*)(\.)', Name.Namespace, 'dotted'),
            (r'\b([A-Z][\w\']*)', Name),
            (r'(%s)' % '|'.join(keyopts[::-1]), Operator),
            (r'(%s|%s)?%s' % (infix_syms, prefix_syms, operators), Operator),

            (r"[^\W\d][\w']*", Name),

            (r'\d[\d_]*', Number.Integer),
            (r'0[xX][\da-fA-F][\da-fA-F_]*', Number.Hex),
            (r'0[oO][0-7][0-7_]*', Number.Oct),
            (r'0[bB][01][01_]*', Number.Bin),
            (r'-?\d[\d_]*(.[\d_]*)?([eE][+\-]?\d[\d_]*)', Number.Float),

            (r"'(?:(\\[\\\"'ntbr ])|(\\[0-9]{3})|(\\x[0-9a-fA-F]{2}))'", String.Char),

            (r"'.'", String.Char),
            (r"'", Keyword),  # a stray quote is another syntax element

            (r'"', String.Double, 'string'),

            (r'[~?][a-z][\w\']*:', Name),
            (r'\S', Name.Builtin.Pseudo),
        ],
        'comment': [
            (r'[^(*)]+', Comment),
            (r'\(\*', Comment, '#push'),
            (r'\*\)', Comment, '#pop'),
            (r'[(*)]', Comment),
        ],
        'string': [
            (r'[^"]+', String.Double),
            (r'""', String.Double),
            (r'"', String.Double, '#pop'),
        ],
        'dotted': [
            (r'\s+', Text),
            (r'\.', Punctuation),
            (r'[A-Z][\w\']*(?=\s*\.)', Name.Namespace),
            (r'[A-Z][\w\']*', Name.Class, '#pop'),
            (r'[a-z][a-z0-9_\']*', Name, '#pop'),
            default('#pop')
        ],
    }

    def analyse_text(text):
        if 'Qed' in text and 'Proof' in text:
            return 1


class IsabelleLexer(RegexLexer):
    """
    For the Isabelle proof assistant.

    .. versionadded:: 2.0
    """

    name = 'Isabelle'
    url = 'https://isabelle.in.tum.de/'
    aliases = ['isabelle']
    filenames = ['*.thy']
    mimetypes = ['text/x-isabelle']

    keyword_minor = (
        'and', 'assumes', 'attach', 'avoids', 'binder', 'checking',
        'class_instance', 'class_relation', 'code_module', 'congs',
        'constant', 'constrains', 'datatypes', 'defines', 'file', 'fixes',
        'for', 'functions', 'hints', 'identifier', 'if', 'imports', 'in',
        'includes', 'infix', 'infixl', 'infixr', 'is', 'keywords', 'lazy',
        'module_name', 'monos', 'morphisms', 'no_discs_sels', 'notes',
        'obtains', 'open', 'output', 'overloaded', 'parametric', 'permissive',
        'pervasive', 'rep_compat', 'shows', 'structure', 'type_class',
        'type_constructor', 'unchecked', 'unsafe', 'where',
    )

    keyword_diag = (
        'ML_command', 'ML_val', 'class_deps', 'code_deps', 'code_thms',
        'display_drafts', 'find_consts', 'find_theorems', 'find_unused_assms',
        'full_prf', 'help', 'locale_deps', 'nitpick', 'pr', 'prf',
        'print_abbrevs', 'print_antiquotations', 'print_attributes',
        'print_binds', 'print_bnfs', 'print_bundles',
        'print_case_translations', 'print_cases', 'print_claset',
        'print_classes', 'print_codeproc', 'print_codesetup',
        'print_coercions', 'print_commands', 'print_context',
        'print_defn_rules', 'print_dependencies', 'print_facts',
        'print_induct_rules', 'print_inductives', 'print_interps',
        'print_locale', 'print_locales', 'print_methods', 'print_options',
        'print_orders', 'print_quot_maps', 'print_quotconsts',
        'print_quotients', 'print_quotientsQ3', 'print_quotmapsQ3',
        'print_rules', 'print_simpset', 'print_state', 'print_statement',
        'print_syntax', 'print_theorems', 'print_theory', 'print_trans_rules',
        'prop', 'pwd', 'quickcheck', 'refute', 'sledgehammer', 'smt_status',
        'solve_direct', 'spark_status', 'term', 'thm', 'thm_deps', 'thy_deps',
        'try', 'try0', 'typ', 'unused_thms', 'value', 'values', 'welcome',
        'print_ML_antiquotations', 'print_term_bindings', 'values_prolog',
    )

    keyword_thy = ('theory', 'begin', 'end')

    keyword_section = ('header', 'chapter')

    keyword_subsection = (
        'section', 'subsection', 'subsubsection', 'sect', 'subsect',
        'subsubsect',
    )

    keyword_theory_decl = (
        'ML', 'ML_file', 'abbreviation', 'adhoc_overloading', 'arities',
        'atom_decl', 'attribute_setup', 'axiomatization', 'bundle',
        'case_of_simps', 'class', 'classes', 'classrel', 'codatatype',
        'code_abort', 'code_class', 'code_const', 'code_datatype',
        'code_identifier', 'code_include', 'code_instance', 'code_modulename',
        'code_monad', 'code_printing', 'code_reflect', 'code_reserved',
        'code_type', 'coinductive', 'coinductive_set', 'consts', 'context',
        'datatype', 'datatype_new', 'datatype_new_compat', 'declaration',
        'declare', 'default_sort', 'defer_recdef', 'definition', 'defs',
        'domain', 'domain_isomorphism', 'domaindef', 'equivariance',
        'export_code', 'extract', 'extract_type', 'fixrec', 'fun',
        'fun_cases', 'hide_class', 'hide_const', 'hide_fact', 'hide_type',
        'import_const_map', 'import_file', 'import_tptp', 'import_type_map',
        'inductive', 'inductive_set', 'instantiation', 'judgment', 'lemmas',
        'lifting_forget', 'lifting_update', 'local_setup', 'locale',
        'method_setup', 'nitpick_params', 'no_adhoc_overloading',
        'no_notation', 'no_syntax', 'no_translations', 'no_type_notation',
        'nominal_datatype', 'nonterminal', 'notation', 'notepad', 'oracle',
        'overloading', 'parse_ast_translation', 'parse_translation',
        'partial_function', 'primcorec', 'primrec', 'primrec_new',
        'print_ast_translation', 'print_translation', 'quickcheck_generator',
        'quickcheck_params', 'realizability', 'realizers', 'recdef', 'record',
        'refute_params', 'setup', 'setup_lifting', 'simproc_setup',
        'simps_of_case', 'sledgehammer_params', 'spark_end', 'spark_open',
        'spark_open_siv', 'spark_open_vcg', 'spark_proof_functions',
        'spark_types', 'statespace', 'syntax', 'syntax_declaration', 'text',
        'text_raw', 'theorems', 'translations', 'type_notation',
        'type_synonym', 'typed_print_translation', 'typedecl', 'hoarestate',
        'install_C_file', 'install_C_types', 'wpc_setup', 'c_defs', 'c_types',
        'memsafe', 'SML_export', 'SML_file', 'SML_import', 'approximate',
        'bnf_axiomatization', 'cartouche', 'datatype_compat',
        'free_constructors', 'functor', 'nominal_function',
        'nominal_termination', 'permanent_interpretation',
        'binds', 'defining', 'smt2_status', 'term_cartouche',
        'boogie_file', 'text_cartouche',
    )

    keyword_theory_script = ('inductive_cases', 'inductive_simps')

    keyword_theory_goal = (
        'ax_specification', 'bnf', 'code_pred', 'corollary', 'cpodef',
        'crunch', 'crunch_ignore',
        'enriched_type', 'function', 'instance', 'interpretation', 'lemma',
        'lift_definition', 'nominal_inductive', 'nominal_inductive2',
        'nominal_primrec', 'pcpodef', 'primcorecursive',
        'quotient_definition', 'quotient_type', 'recdef_tc', 'rep_datatype',
        'schematic_corollary', 'schematic_lemma', 'schematic_theorem',
        'spark_vc', 'specification', 'subclass', 'sublocale', 'termination',
        'theorem', 'typedef', 'wrap_free_constructors',
    )

    keyword_qed = ('by', 'done', 'qed')
    keyword_abandon_proof = ('sorry', 'oops')

    keyword_proof_goal = ('have', 'hence', 'interpret')

    keyword_proof_block = ('next', 'proof')

    keyword_proof_chain = (
        'finally', 'from', 'then', 'ultimately', 'with',
    )

    keyword_proof_decl = (
        'ML_prf', 'also', 'include', 'including', 'let', 'moreover', 'note',
        'txt', 'txt_raw', 'unfolding', 'using', 'write',
    )

    keyword_proof_asm = ('assume', 'case', 'def', 'fix', 'presume')

    keyword_proof_asm_goal = ('guess', 'obtain', 'show', 'thus')

    keyword_proof_script = (
        'apply', 'apply_end', 'apply_trace', 'back', 'defer', 'prefer',
    )

    operators = (
        '::', ':', '(', ')', '[', ']', '_', '=', ',', '|',
        '+', '-', '!', '?',
    )

    proof_operators = ('{', '}', '.', '..')

    tokens = {
        'root': [
            (r'\s+', Whitespace),
            (r'\(\*', Comment, 'comment'),
            (r'\\<open>', String.Symbol, 'cartouche'),
            (r'\{\*|‹', String, 'cartouche'),

            (words(operators), Operator),
            (words(proof_operators), Operator.Word),

            (words(keyword_minor, prefix=r'\b', suffix=r'\b'), Keyword.Pseudo),

            (words(keyword_diag, prefix=r'\b', suffix=r'\b'), Keyword.Type),

            (words(keyword_thy, prefix=r'\b', suffix=r'\b'), Keyword),
            (words(keyword_theory_decl, prefix=r'\b', suffix=r'\b'), Keyword),

            (words(keyword_section, prefix=r'\b', suffix=r'\b'), Generic.Heading),
            (words(keyword_subsection, prefix=r'\b', suffix=r'\b'), Generic.Subheading),

            (words(keyword_theory_goal, prefix=r'\b', suffix=r'\b'), Keyword.Namespace),
            (words(keyword_theory_script, prefix=r'\b', suffix=r'\b'), Keyword.Namespace),

            (words(keyword_abandon_proof, prefix=r'\b', suffix=r'\b'), Generic.Error),

            (words(keyword_qed, prefix=r'\b', suffix=r'\b'), Keyword),
            (words(keyword_proof_goal, prefix=r'\b', suffix=r'\b'), Keyword),
            (words(keyword_proof_block, prefix=r'\b', suffix=r'\b'), Keyword),
            (words(keyword_proof_decl, prefix=r'\b', suffix=r'\b'), Keyword),

            (words(keyword_proof_chain, prefix=r'\b', suffix=r'\b'), Keyword),
            (words(keyword_proof_asm, prefix=r'\b', suffix=r'\b'), Keyword),
            (words(keyword_proof_asm_goal, prefix=r'\b', suffix=r'\b'), Keyword),

            (words(keyword_proof_script, prefix=r'\b', suffix=r'\b'), Keyword.Pseudo),

            (r'\\<(\w|\^)*>', Text.Symbol),

            (r"'[^\W\d][.\w']*", Name.Type),

            (r'0[xX][\da-fA-F][\da-fA-F_]*', Number.Hex),
            (r'0[oO][0-7][0-7_]*', Number.Oct),
            (r'0[bB][01][01_]*', Number.Bin),

            (r'"', String, 'string'),
            (r'`', String.Other, 'fact'),
            (r'[^\s:|\[\]\-()=,+!?{}._][^\s:|\[\]\-()=,+!?{}]*', Name),
        ],
        'comment': [
            (r'[^(*)]+', Comment),
            (r'\(\*', Comment, '#push'),
            (r'\*\)', Comment, '#pop'),
            (r'[(*)]', Comment),
        ],
        'cartouche': [
            (r'[^{*}\\‹›]+', String),
            (r'\\<open>', String.Symbol, '#push'),
            (r'\{\*|‹', String, '#push'),
            (r'\\<close>', String.Symbol, '#pop'),
            (r'\*\}|›', String, '#pop'),
            (r'\\<(\w|\^)*>', String.Symbol),
            (r'[{*}\\]', String),
        ],
        'string': [
            (r'[^"\\]+', String),
            (r'\\<(\w|\^)*>', String.Symbol),
            (r'\\"', String),
            (r'\\', String),
            (r'"', String, '#pop'),
        ],
        'fact': [
            (r'[^`\\]+', String.Other),
            (r'\\<(\w|\^)*>', String.Symbol),
            (r'\\`', String.Other),
            (r'\\', String.Other),
            (r'`', String.Other, '#pop'),
        ],
    }


class LeanLexer(RegexLexer):
    """
    For the Lean theorem prover.

    .. versionadded:: 2.0
    """
    name = 'Lean'
    url = 'https://github.com/leanprover/lean'
    aliases = ['lean']
    filenames = ['*.lean']
    mimetypes = ['text/x-lean']

    tokens = {
        'expression': [
            (r'\s+', Text),
            (r'/--', String.Doc, 'docstring'),
            (r'/-', Comment, 'comment'),
            (r'--.*?$', Comment.Single),
            (words((
                    'forall', 'fun', 'Pi', 'from', 'have', 'show', 'assume', 'suffices',
                    'let', 'if', 'else', 'then', 'in', 'with', 'calc', 'match',
                    'do'
                ), prefix=r'\b', suffix=r'\b'), Keyword),
            (words(('sorry', 'admit'), prefix=r'\b', suffix=r'\b'), Generic.Error),
            (words(('Sort', 'Prop', 'Type'), prefix=r'\b', suffix=r'\b'), Keyword.Type),
            (words((
                '(', ')', ':', '{', '}', '[', ']', '⟨', '⟩', '‹', '›', '⦃', '⦄', ':=', ',',
            )), Operator),
            (r'[A-Za-z_\u03b1-\u03ba\u03bc-\u03fb\u1f00-\u1ffe\u2100-\u214f]'
             r'[.A-Za-z_\'\u03b1-\u03ba\u03bc-\u03fb\u1f00-\u1ffe\u2070-\u2079'
             r'\u207f-\u2089\u2090-\u209c\u2100-\u214f0-9]*', Name),
            (r'0x[A-Za-z0-9]+', Number.Integer),
            (r'0b[01]+', Number.Integer),
            (r'\d+', Number.Integer),
            (r'"', String.Double, 'string'),
            (r"'(?:(\\[\\\"'nt])|(\\x[0-9a-fA-F]{2})|(\\u[0-9a-fA-F]{4})|.)'", String.Char),
            (r'[~?][a-z][\w\']*:', Name.Variable),
            (r'\S', Name.Builtin.Pseudo),
        ],
        'root': [
            (words((
                'import', 'renaming', 'hiding',
                'namespace',
                'local',
                'private', 'protected', 'section',
                'include', 'omit', 'section',
                'protected', 'export',
                'open',
                'attribute',
            ), prefix=r'\b', suffix=r'\b'), Keyword.Namespace),
            (words((
                'lemma', 'theorem', 'def', 'definition', 'example',
                'axiom', 'axioms', 'constant', 'constants',
                'universe', 'universes',
                'inductive', 'coinductive', 'structure', 'extends',
                'class', 'instance',
                'abbreviation',

                'noncomputable theory',

                'noncomputable', 'mutual', 'meta',

                'attribute',

                'parameter', 'parameters',
                'variable', 'variables',

                'reserve', 'precedence',
                'postfix', 'prefix', 'notation', 'infix', 'infixl', 'infixr',

                'begin', 'by', 'end',

                'set_option',
                'run_cmd',
            ), prefix=r'\b', suffix=r'\b'), Keyword.Declaration),
            (r'@\[', Keyword.Declaration, 'attribute'),
            (words((
                '#eval', '#check', '#reduce', '#exit',
                '#print', '#help',
            ), suffix=r'\b'), Keyword),
            include('expression')
        ],
        'attribute': [
            (r'\]', Keyword.Declaration, '#pop'),
            include('expression'),
        ],
        'comment': [
            (r'[^/-]', Comment.Multiline),
            (r'/-', Comment.Multiline, '#push'),
            (r'-/', Comment.Multiline, '#pop'),
            (r'[/-]', Comment.Multiline)
        ],
        'docstring': [
            (r'[^/-]', String.Doc),
            (r'-/', String.Doc, '#pop'),
            (r'[/-]', String.Doc)
        ],
        'string': [
            (r'[^\\"]+', String.Double),
            (r"(?:(\\[\\\"'nt])|(\\x[0-9a-fA-F]{2})|(\\u[0-9a-fA-F]{4}))", String.Escape),
            ('"', String.Double, '#pop'),
        ],
    }<|MERGE_RESOLUTION|>--- conflicted
+++ resolved
@@ -8,13 +8,9 @@
     :license: BSD, see LICENSE for details.
 """
 
-<<<<<<< HEAD
 import re
 
 from pygments.lexer import RegexLexer, default, words, include
-=======
-from pygments.lexer import RegexLexer, default, words
->>>>>>> 50dd4d80
 from pygments.token import Text, Comment, Operator, Keyword, Name, String, \
     Number, Punctuation, Generic, Whitespace
 
