"""
    pygments.lexers.thingsdb
    ~~~~~~~~~~~~~~~~~~~~~~~~

    Lexers for the ThingsDB language.

    :copyright: Copyright 2006-2025 by the Pygments team, see AUTHORS.
    :license: BSD, see LICENSE for details.
"""

from pygments.lexer import RegexLexer, include, bygroups
from pygments.token import Comment, Keyword, Name, Number, String, Text, \
    Operator, Punctuation, Whitespace

__all__ = ['ThingsDBLexer']


class ThingsDBLexer(RegexLexer):
    """
    Lexer for the ThingsDB programming language.
    """
    name = 'ThingsDB'
    aliases = ['ti', 'thingsdb']
    filenames = ['*.ti']
    url = 'https://www.thingsdb.net'
    version_added = '2.9'

    tokens = {
        'root': [
            include('expression'),
        ],
        'expression': [
            include('comments'),
            include('whitespace'),

            # numbers
            (r'[-+]?0b[01]+', Number.Bin),
            (r'[-+]?0o[0-8]+', Number.Oct),
            (r'([-+]?0x[0-9a-fA-F]+)', Number.Hex),
            (r'[-+]?[0-9]+', Number.Integer),
            (r'[-+]?((inf|nan)([^0-9A-Za-z_]|$)|[0-9]*\.[0-9]+(e[+-][0-9]+)?)',
             Number.Float),

            # strings
            (r'(?:"(?:[^"]*)")+', String.Double),
            (r"(?:'(?:[^']*)')+", String.Single),
            (r"(?:`(?:[^`]*)`)+", String.Backtick),

            # literals
            (r'(true|false|nil)\b', Keyword.Constant),

            # name constants
            (r'(FULL|USER|GRANT|CHANGE|JOIN|RUN|QUERY|'
             r'DEBUG|INFO|WARNING|ERROR|CRITICAL|'
<<<<<<< HEAD
             r'NO_IDS|INT_MIN|INT_MAX|MATH_E|MATH_PI)\b', Name.Constant),
=======
             r'NO_IDS|INT_MIN|INT_MAX)\b', Name.Constant),
>>>>>>> edef94d6

            # regular expressions
            (r'(/[^/\\]*(?:\\.[^/\\]*)*/i?)', String.Regex),

            # name, assignments and functions
            include('names'),

            (r'[(){}\[\],;]', Punctuation),
            (r'[+\-*/%&|<>^!~@=:?]', Operator),
        ],
        'names': [
            (r'(\.)'
<<<<<<< HEAD
             r'(first|bit_count|last|then|else|load|at|again_in|again_at|err|cancel|'
=======
             r'(first|last|then|else|load|at|again_in|again_at|err|cancel|'
>>>>>>> edef94d6
             r'closure|set_closure|args|set_args|owner|set_owner|equals|copy|'
             r'dup|assign|week|weekday|yday|zone|len|call|doc|emit|extract|'
             r'choice|code|format|msg|each|every|extend|extend_unique|filter|'
             r'find|flat|find_index|has|index_of|count|sum|is_unique|unique|'
             r'join|map|map_id|map_wrap|map_type|vmap|move|pop|push|fill|'
             r'remove|replace|restrict|restriction|shift|sort|splice|to|add|'
             r'one|clear|contains|ends_with|name|lower|replace|reverse|'
             r'starts_with|split|test|trim|trim_left|trim_right|upper|del|ren|'
<<<<<<< HEAD
             r'to_type|to_thing|get|id|keys|reduce|set|set_name|some|value|values|wrap|'
=======
             r'to_type|to_thing|get|id|keys|reduce|set|some|value|values|wrap|'
>>>>>>> edef94d6
             r'unshift|unwrap|search)'
             r'(\()',
             bygroups(Name.Function, Name.Function, Punctuation), 'arguments'),
            (r'(alt_raise|assert|base64_encode|base64_decode|bool|bytes|'
             r'closure|datetime|deep|future|is_future|del_enum|del_type|room|'
             r'is_room|task|tasks|is_task|is_email|is_url|is_tel|is_time_zone|'
             r'timeit|enum|enum_info|enum_map|enums_info|err|regex|is_regex|'
             r'change_id|float|has_enum|has_type|int|is_array|is_ascii|'
             r'is_float|is_bool|is_bytes|is_closure|is_datetime|is_enum|'
<<<<<<< HEAD
             r'is_err|is_mpdata|is_inf|is_int|is_list|is_module|is_nan|is_nil|is_raw|'
=======
             r'is_err|is_mpdata|is_inf|is_int|is_list|is_nan|is_nil|is_raw|'
>>>>>>> edef94d6
             r'is_set|is_str|is_thing|is_timeval|is_tuple|is_utf8|json_dump|'
             r'json_load|list|log|import|export|root|mod_enum|mod_type|new|'
             r'new_type|now|raise|rand|range|randint|randstr|refs|rename_enum|'
             r'set|set_enum|set_type|str|thing|timeval|try|type|type_assert|'
             r'type_count|type_info|types_info|nse|wse|backup_info|'
             r'backups_info|backups_ok|counters|del_backup|has_backup|'
             r'new_backup|node_info|nodes_info|reset_counters|restart_module|'
             r'set_log_level|shutdown|has_module|del_module|module_info|'
             r'modules_info|new_module|deploy_module|rename_module|'
             r'refresh_module|set_module_conf|set_module_scope|'
             r'collections_info|del_collection|del_expired|del_node|del_token|'
             r'del_user|grant|has_collection|has_node|has_token|has_user|'
             r'new_collection|new_node|new_token|new_user|rename_collection|'
             r'rename_user|restore|revoke|set_password|set_time_zone|'
             r'set_default_deep|time_zones_info|user_info|users_info|'
             r'del_procedure|has_procedure|new_procedure|mod_procedure|'
             r'procedure_doc|procedure_info|procedures_info|rename_procedure|'
             r'run|assert_err|auth_err|bad_data_err|cancelled_err|'
             r'rename_type|forbidden_err|lookup_err|max_quota_err|node_err|'
             r'num_arguments_err|operation_err|overflow_err|syntax_err|'
<<<<<<< HEAD
             r'collection_info|type_err|value_err|zero_div_err|whitelist_add|'
             r'whitelist_del|round|abs|ceil|cos|exp|floor|log10|log2|'
             r'loge|pow|sin|sqrt|tan)'
=======
             r'collection_info|type_err|value_err|zero_div_err)'
>>>>>>> edef94d6
             r'(\()',
             bygroups(Name.Function, Punctuation),
             'arguments'),
            (r'(\.[A-Za-z_][0-9A-Za-z_]*)'
             r'(\s*)(=)',
             bygroups(Name.Attribute, Text, Operator)),
            (r'\.[A-Za-z_][0-9A-Za-z_]*', Name.Attribute),
            (r'([A-Za-z_][0-9A-Za-z_]*)(\s*)(=)',
             bygroups(Name.Variable, Text, Operator)),
            (r'[A-Za-z_][0-9A-Za-z_]*', Name.Variable),
        ],
        'whitespace': [
            (r'\n', Whitespace),
            (r'\s+', Whitespace),
        ],
        'comments': [
            (r'//(.*?)\n', Comment.Single),
            (r'/\*', Comment.Multiline, 'comment'),
        ],
        'comment': [
            (r'[^*/]+', Comment.Multiline),
            (r'/\*', Comment.Multiline, '#push'),
            (r'\*/', Comment.Multiline, '#pop'),
            (r'[*/]', Comment.Multiline),
        ],
        'arguments': [
            include('expression'),
            (',', Punctuation),
            (r'\(', Punctuation, '#push'),
            (r'\)', Punctuation, '#pop'),
        ],
    }<|MERGE_RESOLUTION|>--- conflicted
+++ resolved
@@ -52,11 +52,7 @@
             # name constants
             (r'(FULL|USER|GRANT|CHANGE|JOIN|RUN|QUERY|'
              r'DEBUG|INFO|WARNING|ERROR|CRITICAL|'
-<<<<<<< HEAD
              r'NO_IDS|INT_MIN|INT_MAX|MATH_E|MATH_PI)\b', Name.Constant),
-=======
-             r'NO_IDS|INT_MIN|INT_MAX)\b', Name.Constant),
->>>>>>> edef94d6
 
             # regular expressions
             (r'(/[^/\\]*(?:\\.[^/\\]*)*/i?)', String.Regex),
@@ -69,11 +65,7 @@
         ],
         'names': [
             (r'(\.)'
-<<<<<<< HEAD
-             r'(first|bit_count|last|then|else|load|at|again_in|again_at|err|cancel|'
-=======
              r'(first|last|then|else|load|at|again_in|again_at|err|cancel|'
->>>>>>> edef94d6
              r'closure|set_closure|args|set_args|owner|set_owner|equals|copy|'
              r'dup|assign|week|weekday|yday|zone|len|call|doc|emit|extract|'
              r'choice|code|format|msg|each|every|extend|extend_unique|filter|'
@@ -82,12 +74,8 @@
              r'remove|replace|restrict|restriction|shift|sort|splice|to|add|'
              r'one|clear|contains|ends_with|name|lower|replace|reverse|'
              r'starts_with|split|test|trim|trim_left|trim_right|upper|del|ren|'
-<<<<<<< HEAD
-             r'to_type|to_thing|get|id|keys|reduce|set|set_name|some|value|values|wrap|'
-=======
              r'to_type|to_thing|get|id|keys|reduce|set|some|value|values|wrap|'
->>>>>>> edef94d6
-             r'unshift|unwrap|search)'
+             r'unshift|unwrap|search|set_name|bit_count)'
              r'(\()',
              bygroups(Name.Function, Name.Function, Punctuation), 'arguments'),
             (r'(alt_raise|assert|base64_encode|base64_decode|bool|bytes|'
@@ -96,11 +84,7 @@
              r'timeit|enum|enum_info|enum_map|enums_info|err|regex|is_regex|'
              r'change_id|float|has_enum|has_type|int|is_array|is_ascii|'
              r'is_float|is_bool|is_bytes|is_closure|is_datetime|is_enum|'
-<<<<<<< HEAD
-             r'is_err|is_mpdata|is_inf|is_int|is_list|is_module|is_nan|is_nil|is_raw|'
-=======
              r'is_err|is_mpdata|is_inf|is_int|is_list|is_nan|is_nil|is_raw|'
->>>>>>> edef94d6
              r'is_set|is_str|is_thing|is_timeval|is_tuple|is_utf8|json_dump|'
              r'json_load|list|log|import|export|root|mod_enum|mod_type|new|'
              r'new_type|now|raise|rand|range|randint|randstr|refs|rename_enum|'
@@ -121,13 +105,9 @@
              r'run|assert_err|auth_err|bad_data_err|cancelled_err|'
              r'rename_type|forbidden_err|lookup_err|max_quota_err|node_err|'
              r'num_arguments_err|operation_err|overflow_err|syntax_err|'
-<<<<<<< HEAD
              r'collection_info|type_err|value_err|zero_div_err|whitelist_add|'
              r'whitelist_del|round|abs|ceil|cos|exp|floor|log10|log2|'
-             r'loge|pow|sin|sqrt|tan)'
-=======
-             r'collection_info|type_err|value_err|zero_div_err)'
->>>>>>> edef94d6
+             r'loge|pow|sin|sqrt|tan|is_module)'
              r'(\()',
              bygroups(Name.Function, Punctuation),
              'arguments'),
