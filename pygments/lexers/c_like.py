"""
    pygments.lexers.c_like
    ~~~~~~~~~~~~~~~~~~~~~~

    Lexers for other C-like languages.

    :copyright: Copyright 2006-2022 by the Pygments team, see AUTHORS.
    :license: BSD, see LICENSE for details.
"""

import re

from pygments.lexer import RegexLexer, include, bygroups, inherit, words, \
    default
from pygments.token import Text, Comment, Operator, Keyword, Name, String, \
    Number, Punctuation, Whitespace

from pygments.lexers.c_cpp import CLexer, CppLexer
from pygments.lexers import _mql_builtins

__all__ = ['PikeLexer', 'NesCLexer', 'ClayLexer', 'ECLexer', 'ValaLexer',
           'CudaLexer', 'SwigLexer', 'MqlLexer', 'ArduinoLexer', 'CharmciLexer',
           'OmgIdlLexer', 'FlexLexer']


class PikeLexer(CppLexer):
    """
    For `Pike <http://pike.lysator.liu.se/>`_ source code.

    .. versionadded:: 2.0
    """
    name = 'Pike'
    aliases = ['pike']
    filenames = ['*.pike', '*.pmod']
    mimetypes = ['text/x-pike']

    tokens = {
        'statements': [
            (words((
                'catch', 'new', 'private', 'protected', 'public', 'gauge',
                'throw', 'throws', 'class', 'interface', 'implement', 'abstract', 'extends', 'from',
                'this', 'super', 'constant', 'final', 'static', 'import', 'use', 'extern',
                'inline', 'proto', 'break', 'continue', 'if', 'else', 'for',
                'while', 'do', 'switch', 'case', 'as', 'in', 'version', 'return', 'true', 'false', 'null',
                '__VERSION__', '__MAJOR__', '__MINOR__', '__BUILD__', '__REAL_VERSION__',
                '__REAL_MAJOR__', '__REAL_MINOR__', '__REAL_BUILD__', '__DATE__', '__TIME__',
                '__FILE__', '__DIR__', '__LINE__', '__AUTO_BIGNUM__', '__NT__', '__PIKE__',
                '__amigaos__', '_Pragma', 'static_assert', 'defined', 'sscanf'), suffix=r'\b'),
             Keyword),
            (r'(bool|int|long|float|short|double|char|string|object|void|mapping|'
             r'array|multiset|program|function|lambda|mixed|'
             r'[a-z_][a-z0-9_]*_t)\b',
             Keyword.Type),
            (r'(class)(\s+)', bygroups(Keyword, Whitespace), 'classname'),
            (r'[~!%^&*+=|?:<>/@-]', Operator),
            inherit,
        ],
        'classname': [
            (r'[a-zA-Z_]\w*', Name.Class, '#pop'),
            # template specification
            (r'\s*(?=>)', Whitespace, '#pop'),
        ],
    }


class NesCLexer(CLexer):
    """
    For `nesC <https://github.com/tinyos/nesc>`_ source code with preprocessor
    directives.

    .. versionadded:: 2.0
    """
    name = 'nesC'
    aliases = ['nesc']
    filenames = ['*.nc']
    mimetypes = ['text/x-nescsrc']

    tokens = {
        'statements': [
            (words((
                'abstract', 'as', 'async', 'atomic', 'call', 'command', 'component',
                'components', 'configuration', 'event', 'extends', 'generic',
                'implementation', 'includes', 'interface', 'module', 'new', 'norace',
                'post', 'provides', 'signal', 'task', 'uses'), suffix=r'\b'),
             Keyword),
            (words(('nx_struct', 'nx_union', 'nx_int8_t', 'nx_int16_t', 'nx_int32_t',
                    'nx_int64_t', 'nx_uint8_t', 'nx_uint16_t', 'nx_uint32_t',
                    'nx_uint64_t'), suffix=r'\b'),
             Keyword.Type),
            inherit,
        ],
    }


class ClayLexer(RegexLexer):
    """
    For `Clay <http://claylabs.com/clay/>`_ source.

    .. versionadded:: 2.0
    """
    name = 'Clay'
    filenames = ['*.clay']
    aliases = ['clay']
    mimetypes = ['text/x-clay']
    tokens = {
        'root': [
            (r'\s+', Whitespace),
            (r'//.*?$', Comment.Single),
            (r'/(\\\n)?[*](.|\n)*?[*](\\\n)?/', Comment.Multiline),
            (r'\b(public|private|import|as|record|variant|instance'
             r'|define|overload|default|external|alias'
             r'|rvalue|ref|forward|inline|noinline|forceinline'
             r'|enum|var|and|or|not|if|else|goto|return|while'
             r'|switch|case|break|continue|for|in|true|false|try|catch|throw'
             r'|finally|onerror|staticassert|eval|when|newtype'
             r'|__FILE__|__LINE__|__COLUMN__|__ARG__'
             r')\b', Keyword),
            (r'[~!%^&*+=|:<>/-]', Operator),
            (r'[#(){}\[\],;.]', Punctuation),
            (r'0x[0-9a-fA-F]+[LlUu]*', Number.Hex),
            (r'\d+[LlUu]*', Number.Integer),
            (r'\b(true|false)\b', Name.Builtin),
            (r'(?i)[a-z_?][\w?]*', Name),
            (r'"""', String, 'tdqs'),
            (r'"', String, 'dqs'),
        ],
        'strings': [
            (r'(?i)\\(x[0-9a-f]{2}|.)', String.Escape),
            (r'.', String),
        ],
        'nl': [
            (r'\n', String),
        ],
        'dqs': [
            (r'"', String, '#pop'),
            include('strings'),
        ],
        'tdqs': [
            (r'"""', String, '#pop'),
            include('strings'),
            include('nl'),
        ],
    }


class ECLexer(CLexer):
    """
    For eC source code with preprocessor directives.

    .. versionadded:: 1.5
    """
    name = 'eC'
    aliases = ['ec']
    filenames = ['*.ec', '*.eh']
    mimetypes = ['text/x-echdr', 'text/x-ecsrc']

    tokens = {
        'statements': [
            (words((
                'virtual', 'class', 'private', 'public', 'property', 'import',
                'delete', 'new', 'new0', 'renew', 'renew0', 'define', 'get',
                'set', 'remote', 'dllexport', 'dllimport', 'stdcall', 'subclass',
                '__on_register_module', 'namespace', 'using', 'typed_object',
                'any_object', 'incref', 'register', 'watch', 'stopwatching', 'firewatchers',
                'watchable', 'class_designer', 'class_fixed', 'class_no_expansion', 'isset',
                'class_default_property', 'property_category', 'class_data',
                'class_property', 'thisclass', 'dbtable', 'dbindex',
                'database_open', 'dbfield'), suffix=r'\b'), Keyword),
            (words(('uint', 'uint16', 'uint32', 'uint64', 'bool', 'byte',
                    'unichar', 'int64'), suffix=r'\b'),
             Keyword.Type),
            (r'(class)(\s+)', bygroups(Keyword, Whitespace), 'classname'),
            (r'(null|value|this)\b', Name.Builtin),
            inherit,
        ]
    }


class ValaLexer(RegexLexer):
    """
    For Vala source code with preprocessor directives.

    .. versionadded:: 1.1
    """
    name = 'Vala'
    aliases = ['vala', 'vapi']
    filenames = ['*.vala', '*.vapi']
    mimetypes = ['text/x-vala']

    tokens = {
        'whitespace': [
            (r'^\s*#if\s+0', Comment.Preproc, 'if0'),
            (r'\n', Whitespace),
            (r'\s+', Whitespace),
            (r'\\\n', Text),  # line continuation
            (r'//(\n|(.|\n)*?[^\\]\n)', Comment.Single),
            (r'/(\\\n)?[*](.|\n)*?[*](\\\n)?/', Comment.Multiline),
        ],
        'statements': [
            (r'[L@]?"', String, 'string'),
            (r"L?'(\\.|\\[0-7]{1,3}|\\x[a-fA-F0-9]{1,2}|[^\\\'\n])'",
             String.Char),
            (r'(?s)""".*?"""', String),  # verbatim strings
            (r'(\d+\.\d*|\.\d+|\d+)[eE][+-]?\d+[lL]?', Number.Float),
            (r'(\d+\.\d*|\.\d+|\d+[fF])[fF]?', Number.Float),
            (r'0x[0-9a-fA-F]+[Ll]?', Number.Hex),
            (r'0[0-7]+[Ll]?', Number.Oct),
            (r'\d+[Ll]?', Number.Integer),
            (r'[~!%^&*+=|?:<>/-]', Operator),
            (r'(\[)(Compact|Immutable|(?:Boolean|Simple)Type)(\])',
             bygroups(Punctuation, Name.Decorator, Punctuation)),
            # TODO: "correctly" parse complex code attributes
            (r'(\[)(CCode|(?:Integer|Floating)Type)',
             bygroups(Punctuation, Name.Decorator)),
            (r'[()\[\],.]', Punctuation),
            (words((
                'as', 'base', 'break', 'case', 'catch', 'construct', 'continue',
                'default', 'delete', 'do', 'else', 'enum', 'finally', 'for',
                'foreach', 'get', 'if', 'in', 'is', 'lock', 'new', 'out', 'params',
                'return', 'set', 'sizeof', 'switch', 'this', 'throw', 'try',
                'typeof', 'while', 'yield'), suffix=r'\b'),
             Keyword),
            (words((
                'abstract', 'const', 'delegate', 'dynamic', 'ensures', 'extern',
                'inline', 'internal', 'override', 'owned', 'private', 'protected',
                'public', 'ref', 'requires', 'signal', 'static', 'throws', 'unowned',
                'var', 'virtual', 'volatile', 'weak', 'yields'), suffix=r'\b'),
             Keyword.Declaration),
            (r'(namespace|using)(\s+)', bygroups(Keyword.Namespace, Whitespace),
             'namespace'),
            (r'(class|errordomain|interface|struct)(\s+)',
             bygroups(Keyword.Declaration, Whitespace), 'class'),
            (r'(\.)([a-zA-Z_]\w*)',
             bygroups(Operator, Name.Attribute)),
            # void is an actual keyword, others are in glib-2.0.vapi
            (words((
                'void', 'bool', 'char', 'double', 'float', 'int', 'int8', 'int16',
                'int32', 'int64', 'long', 'short', 'size_t', 'ssize_t', 'string',
                'time_t', 'uchar', 'uint', 'uint8', 'uint16', 'uint32', 'uint64',
                'ulong', 'unichar', 'ushort'), suffix=r'\b'),
             Keyword.Type),
            (r'(true|false|null)\b', Name.Builtin),
            (r'[a-zA-Z_]\w*', Name),
        ],
        'root': [
            include('whitespace'),
            default('statement'),
        ],
        'statement': [
            include('whitespace'),
            include('statements'),
            ('[{}]', Punctuation),
            (';', Punctuation, '#pop'),
        ],
        'string': [
            (r'"', String, '#pop'),
            (r'\\([\\abfnrtv"\']|x[a-fA-F0-9]{2,4}|[0-7]{1,3})', String.Escape),
            (r'[^\\"\n]+', String),  # all other characters
            (r'\\\n', String),  # line continuation
            (r'\\', String),  # stray backslash
        ],
        'if0': [
            (r'^\s*#if.*?(?<!\\)\n', Comment.Preproc, '#push'),
            (r'^\s*#el(?:se|if).*\n', Comment.Preproc, '#pop'),
            (r'^\s*#endif.*?(?<!\\)\n', Comment.Preproc, '#pop'),
            (r'.*?\n', Comment),
        ],
        'class': [
            (r'[a-zA-Z_]\w*', Name.Class, '#pop')
        ],
        'namespace': [
            (r'[a-zA-Z_][\w.]*', Name.Namespace, '#pop')
        ],
    }


class CudaLexer(CLexer):
    """
    For NVIDIA `CUDA™ <http://developer.nvidia.com/category/zone/cuda-zone>`_
    source.

    .. versionadded:: 1.6
    """
    name = 'CUDA'
    filenames = ['*.cu', '*.cuh']
    aliases = ['cuda', 'cu']
    mimetypes = ['text/x-cuda']

    function_qualifiers = {'__device__', '__global__', '__host__',
                           '__noinline__', '__forceinline__'}
    variable_qualifiers = {'__device__', '__constant__', '__shared__',
                           '__restrict__'}
    vector_types = {'char1', 'uchar1', 'char2', 'uchar2', 'char3', 'uchar3',
                    'char4', 'uchar4', 'short1', 'ushort1', 'short2', 'ushort2',
                    'short3', 'ushort3', 'short4', 'ushort4', 'int1', 'uint1',
                    'int2', 'uint2', 'int3', 'uint3', 'int4', 'uint4', 'long1',
                    'ulong1', 'long2', 'ulong2', 'long3', 'ulong3', 'long4',
                    'ulong4', 'longlong1', 'ulonglong1', 'longlong2',
                    'ulonglong2', 'float1', 'float2', 'float3', 'float4',
                    'double1', 'double2', 'dim3'}
    variables = {'gridDim', 'blockIdx', 'blockDim', 'threadIdx', 'warpSize'}
    functions = {'__threadfence_block', '__threadfence', '__threadfence_system',
                 '__syncthreads', '__syncthreads_count', '__syncthreads_and',
                 '__syncthreads_or'}
    execution_confs = {'<<<', '>>>'}

    def get_tokens_unprocessed(self, text):
        for index, token, value in CLexer.get_tokens_unprocessed(self, text):
            if token is Name:
                if value in self.variable_qualifiers:
                    token = Keyword.Type
                elif value in self.vector_types:
                    token = Keyword.Type
                elif value in self.variables:
                    token = Name.Builtin
                elif value in self.execution_confs:
                    token = Keyword.Pseudo
                elif value in self.function_qualifiers:
                    token = Keyword.Reserved
                elif value in self.functions:
                    token = Name.Function
            yield index, token, value


class SwigLexer(CppLexer):
    """
    For `SWIG <http://www.swig.org/>`_ source code.

    .. versionadded:: 2.0
    """
    name = 'SWIG'
    aliases = ['swig']
    filenames = ['*.swg', '*.i']
    mimetypes = ['text/swig']
    priority = 0.04  # Lower than C/C++ and Objective C/C++

    tokens = {
        'root': [
            # Match it here so it won't be matched as a function in the rest of root
            (r'\$\**\&?\w+', Name),
            inherit
        ],
        'statements': [
            # SWIG directives
            (r'(%[a-z_][a-z0-9_]*)', Name.Function),
            # Special variables
            (r'\$\**\&?\w+', Name),
            # Stringification / additional preprocessor directives
            (r'##*[a-zA-Z_]\w*', Comment.Preproc),
            inherit,
        ],
    }

    # This is a far from complete set of SWIG directives
    swig_directives = {
        # Most common directives
        '%apply', '%define', '%director', '%enddef', '%exception', '%extend',
        '%feature', '%fragment', '%ignore', '%immutable', '%import', '%include',
        '%inline', '%insert', '%module', '%newobject', '%nspace', '%pragma',
        '%rename', '%shared_ptr', '%template', '%typecheck', '%typemap',
        # Less common directives
        '%arg', '%attribute', '%bang', '%begin', '%callback', '%catches', '%clear',
        '%constant', '%copyctor', '%csconst', '%csconstvalue', '%csenum',
        '%csmethodmodifiers', '%csnothrowexception', '%default', '%defaultctor',
        '%defaultdtor', '%defined', '%delete', '%delobject', '%descriptor',
        '%exceptionclass', '%exceptionvar', '%extend_smart_pointer', '%fragments',
        '%header', '%ifcplusplus', '%ignorewarn', '%implicit', '%implicitconv',
        '%init', '%javaconst', '%javaconstvalue', '%javaenum', '%javaexception',
        '%javamethodmodifiers', '%kwargs', '%luacode', '%mutable', '%naturalvar',
        '%nestedworkaround', '%perlcode', '%pythonabc', '%pythonappend',
        '%pythoncallback', '%pythoncode', '%pythondynamic', '%pythonmaybecall',
        '%pythonnondynamic', '%pythonprepend', '%refobject', '%shadow', '%sizeof',
        '%trackobjects', '%types', '%unrefobject', '%varargs', '%warn',
        '%warnfilter'}

    def analyse_text(text):
        rv = 0
        # Search for SWIG directives, which are conventionally at the beginning of
        # a line. The probability of them being within a line is low, so let another
        # lexer win in this case.
        matches = re.findall(r'^\s*(%[a-z_][a-z0-9_]*)', text, re.M)
        for m in matches:
            if m in SwigLexer.swig_directives:
                rv = 0.98
                break
            else:
                rv = 0.91  # Fraction higher than MatlabLexer
        return rv


class MqlLexer(CppLexer):
    """
    For `MQL4 <http://docs.mql4.com/>`_ and
    `MQL5 <http://www.mql5.com/en/docs>`_ source code.

    .. versionadded:: 2.0
    """
    name = 'MQL'
    aliases = ['mql', 'mq4', 'mq5', 'mql4', 'mql5']
    filenames = ['*.mq4', '*.mq5', '*.mqh']
    mimetypes = ['text/x-mql']

    tokens = {
        'statements': [
            (words(_mql_builtins.keywords, suffix=r'\b'), Keyword),
            (words(_mql_builtins.c_types, suffix=r'\b'), Keyword.Type),
            (words(_mql_builtins.types, suffix=r'\b'), Name.Function),
            (words(_mql_builtins.constants, suffix=r'\b'), Name.Constant),
            (words(_mql_builtins.colors, prefix='(clr)?', suffix=r'\b'),
             Name.Constant),
            inherit,
        ],
    }


class ArduinoLexer(CppLexer):
    """
    For `Arduino(tm) <https://arduino.cc/>`_ source.

    This is an extension of the CppLexer, as the Arduino® Language is a superset
    of C++

    .. versionadded:: 2.1
    """

    name = 'Arduino'
    aliases = ['arduino']
    filenames = ['*.ino']
    mimetypes = ['text/x-arduino']

    # Language sketch main structure functions
    structure = {'setup', 'loop'}

    # Language operators
    operators = {'not', 'or', 'and', 'xor'}

    # Language 'variables'
    variables = {
        'DIGITAL_MESSAGE', 'FIRMATA_STRING', 'ANALOG_MESSAGE', 'REPORT_DIGITAL',
        'REPORT_ANALOG', 'INPUT_PULLUP', 'SET_PIN_MODE', 'INTERNAL2V56', 'SYSTEM_RESET',
        'LED_BUILTIN', 'INTERNAL1V1', 'SYSEX_START', 'INTERNAL', 'EXTERNAL', 'HIGH',
        'LOW', 'INPUT', 'OUTPUT', 'INPUT_PULLUP', 'LED_BUILTIN', 'true', 'false',
        'void', 'boolean', 'char', 'unsigned char', 'byte', 'int', 'unsigned int',
        'word', 'long', 'unsigned long', 'short', 'float', 'double', 'string', 'String',
        'array', 'static', 'volatile', 'const', 'boolean', 'byte', 'word', 'string',
        'String', 'array', 'int', 'float', 'private', 'char', 'virtual', 'operator',
        'sizeof', 'uint8_t', 'uint16_t', 'uint32_t', 'uint64_t', 'int8_t', 'int16_t',
        'int32_t', 'int64_t', 'dynamic_cast', 'typedef', 'const_cast', 'const',
        'struct', 'static_cast', 'union', 'unsigned', 'long', 'volatile', 'static',
        'protected', 'bool', 'public', 'friend', 'auto', 'void', 'enum', 'extern',
        'class', 'short', 'reinterpret_cast', 'double', 'register', 'explicit',
        'signed', 'inline', 'delete', '_Bool', 'complex', '_Complex', '_Imaginary',
        'atomic_bool', 'atomic_char', 'atomic_schar', 'atomic_uchar', 'atomic_short',
        'atomic_ushort', 'atomic_int', 'atomic_uint', 'atomic_long', 'atomic_ulong',
        'atomic_llong', 'atomic_ullong', 'PROGMEM'}

    # Language shipped functions and class ( )
    functions = {
        'KeyboardController', 'MouseController', 'SoftwareSerial', 'EthernetServer',
        'EthernetClient', 'LiquidCrystal', 'RobotControl', 'GSMVoiceCall',
        'EthernetUDP', 'EsploraTFT', 'HttpClient', 'RobotMotor', 'WiFiClient',
        'GSMScanner', 'FileSystem', 'Scheduler', 'GSMServer', 'YunClient', 'YunServer',
        'IPAddress', 'GSMClient', 'GSMModem', 'Keyboard', 'Ethernet', 'Console',
        'GSMBand', 'Esplora', 'Stepper', 'Process', 'WiFiUDP', 'GSM_SMS', 'Mailbox',
        'USBHost', 'Firmata', 'PImage', 'Client', 'Server', 'GSMPIN', 'FileIO',
        'Bridge', 'Serial', 'EEPROM', 'Stream', 'Mouse', 'Audio', 'Servo', 'File',
        'Task', 'GPRS', 'WiFi', 'Wire', 'TFT', 'GSM', 'SPI', 'SD',
        'runShellCommandAsynchronously', 'analogWriteResolution',
        'retrieveCallingNumber', 'printFirmwareVersion', 'analogReadResolution',
        'sendDigitalPortPair', 'noListenOnLocalhost', 'readJoystickButton',
        'setFirmwareVersion', 'readJoystickSwitch', 'scrollDisplayRight',
        'getVoiceCallStatus', 'scrollDisplayLeft', 'writeMicroseconds',
        'delayMicroseconds', 'beginTransmission', 'getSignalStrength',
        'runAsynchronously', 'getAsynchronously', 'listenOnLocalhost',
        'getCurrentCarrier', 'readAccelerometer', 'messageAvailable',
        'sendDigitalPorts', 'lineFollowConfig', 'countryNameWrite', 'runShellCommand',
        'readStringUntil', 'rewindDirectory', 'readTemperature', 'setClockDivider',
        'readLightSensor', 'endTransmission', 'analogReference', 'detachInterrupt',
        'countryNameRead', 'attachInterrupt', 'encryptionType', 'readBytesUntil',
        'robotNameWrite', 'readMicrophone', 'robotNameRead', 'cityNameWrite',
        'userNameWrite', 'readJoystickY', 'readJoystickX', 'mouseReleased',
        'openNextFile', 'scanNetworks', 'noInterrupts', 'digitalWrite', 'beginSpeaker',
        'mousePressed', 'isActionDone', 'mouseDragged', 'displayLogos', 'noAutoscroll',
        'addParameter', 'remoteNumber', 'getModifiers', 'keyboardRead', 'userNameRead',
        'waitContinue', 'processInput', 'parseCommand', 'printVersion', 'readNetworks',
        'writeMessage', 'blinkVersion', 'cityNameRead', 'readMessage', 'setDataMode',
        'parsePacket', 'isListening', 'setBitOrder', 'beginPacket', 'isDirectory',
        'motorsWrite', 'drawCompass', 'digitalRead', 'clearScreen', 'serialEvent',
        'rightToLeft', 'setTextSize', 'leftToRight', 'requestFrom', 'keyReleased',
        'compassRead', 'analogWrite', 'interrupts', 'WiFiServer', 'disconnect',
        'playMelody', 'parseFloat', 'autoscroll', 'getPINUsed', 'setPINUsed',
        'setTimeout', 'sendAnalog', 'readSlider', 'analogRead', 'beginWrite',
        'createChar', 'motorsStop', 'keyPressed', 'tempoWrite', 'readButton',
        'subnetMask', 'debugPrint', 'macAddress', 'writeGreen', 'randomSeed',
        'attachGPRS', 'readString', 'sendString', 'remotePort', 'releaseAll',
        'mouseMoved', 'background', 'getXChange', 'getYChange', 'answerCall',
        'getResult', 'voiceCall', 'endPacket', 'constrain', 'getSocket', 'writeJSON',
        'getButton', 'available', 'connected', 'findUntil', 'readBytes', 'exitValue',
        'readGreen', 'writeBlue', 'startLoop', 'IPAddress', 'isPressed', 'sendSysex',
        'pauseMode', 'gatewayIP', 'setCursor', 'getOemKey', 'tuneWrite', 'noDisplay',
        'loadImage', 'switchPIN', 'onRequest', 'onReceive', 'changePIN', 'playFile',
        'noBuffer', 'parseInt', 'overflow', 'checkPIN', 'knobRead', 'beginTFT',
        'bitClear', 'updateIR', 'bitWrite', 'position', 'writeRGB', 'highByte',
        'writeRed', 'setSpeed', 'readBlue', 'noStroke', 'remoteIP', 'transfer',
        'shutdown', 'hangCall', 'beginSMS', 'endWrite', 'attached', 'maintain',
        'noCursor', 'checkReg', 'checkPUK', 'shiftOut', 'isValid', 'shiftIn', 'pulseIn',
        'connect', 'println', 'localIP', 'pinMode', 'getIMEI', 'display', 'noBlink',
        'process', 'getBand', 'running', 'beginSD', 'drawBMP', 'lowByte', 'setBand',
        'release', 'bitRead', 'prepare', 'pointTo', 'readRed', 'setMode', 'noFill',
        'remove', 'listen', 'stroke', 'detach', 'attach', 'noTone', 'exists', 'buffer',
        'height', 'bitSet', 'circle', 'config', 'cursor', 'random', 'IRread', 'setDNS',
        'endSMS', 'getKey', 'micros', 'millis', 'begin', 'print', 'write', 'ready',
        'flush', 'width', 'isPIN', 'blink', 'clear', 'press', 'mkdir', 'rmdir', 'close',
        'point', 'yield', 'image', 'BSSID', 'click', 'delay', 'read', 'text', 'move',
        'peek', 'beep', 'rect', 'line', 'open', 'seek', 'fill', 'size', 'turn', 'stop',
        'home', 'find', 'step', 'tone', 'sqrt', 'RSSI', 'SSID', 'end', 'bit', 'tan',
        'cos', 'sin', 'pow', 'map', 'abs', 'max', 'min', 'get', 'run', 'put',
        'isAlphaNumeric', 'isAlpha', 'isAscii', 'isWhitespace', 'isControl', 'isDigit',
        'isGraph', 'isLowerCase', 'isPrintable', 'isPunct', 'isSpace', 'isUpperCase',
        'isHexadecimalDigit'}

    # do not highlight
    suppress_highlight = {
        'namespace', 'template', 'mutable', 'using', 'asm', 'typeid',
        'typename', 'this', 'alignof', 'constexpr', 'decltype', 'noexcept',
        'static_assert', 'thread_local', 'restrict'}

    def get_tokens_unprocessed(self, text):
        for index, token, value in CppLexer.get_tokens_unprocessed(self, text):
            if value in self.structure:
                yield index, Name.Builtin, value
            elif value in self.operators:
                yield index, Operator, value
            elif value in self.variables:
                yield index, Keyword.Reserved, value
            elif value in self.suppress_highlight:
                yield index, Name, value
            elif value in self.functions:
                yield index, Name.Function, value
            else:
                yield index, token, value


class CharmciLexer(CppLexer):
    """
    For `Charm++ <https://charm.cs.illinois.edu>`_ interface files (.ci).

    .. versionadded:: 2.4
    """

    name = 'Charmci'
    aliases = ['charmci']
    filenames = ['*.ci']

    mimetypes = []

    tokens = {
        'keywords': [
            (r'(module)(\s+)', bygroups(Keyword, Text), 'classname'),
            (words(('mainmodule', 'mainchare', 'chare', 'array', 'group',
                    'nodegroup', 'message', 'conditional')), Keyword),
            (words(('entry', 'aggregate', 'threaded', 'sync', 'exclusive',
                    'nokeep', 'notrace', 'immediate', 'expedited', 'inline',
                    'local', 'python', 'accel', 'readwrite', 'writeonly',
                    'accelblock', 'memcritical', 'packed', 'varsize',
                    'initproc', 'initnode', 'initcall', 'stacksize',
                    'createhere', 'createhome', 'reductiontarget', 'iget',
                    'nocopy', 'mutable', 'migratable', 'readonly')), Keyword),
            inherit,
        ],
    }


class OmgIdlLexer(CLexer):
    """
    Lexer for Object Management Group Interface Definition Language.

    .. versionadded:: 2.9
    """

    name = 'OMG Interface Definition Language'
    url = 'https://www.omg.org/spec/IDL/About-IDL/'
    aliases = ['omg-idl']
    filenames = ['*.idl', '*.pidl']
    mimetypes = []

    scoped_name = r'((::)?\w+)+'

    tokens = {
        'values': [
            (words(('true', 'false'), prefix=r'(?i)', suffix=r'\b'), Number),
            (r'([Ll]?)(")', bygroups(String.Affix, String.Double), 'string'),
            (r'([Ll]?)(\')(\\[^\']+)(\')',
                bygroups(String.Affix, String.Char, String.Escape, String.Char)),
            (r'([Ll]?)(\')(\\\')(\')',
                bygroups(String.Affix, String.Char, String.Escape, String.Char)),
            (r'([Ll]?)(\'.\')', bygroups(String.Affix, String.Char)),
            (r'[+-]?\d+(\.\d*)?[Ee][+-]?\d+', Number.Float),
            (r'[+-]?(\d+\.\d*)|(\d*\.\d+)([Ee][+-]?\d+)?', Number.Float),
            (r'(?i)[+-]?0x[0-9a-f]+', Number.Hex),
            (r'[+-]?[1-9]\d*', Number.Integer),
            (r'[+-]?0[0-7]*', Number.Oct),
            (r'[\+\-\*\/%^&\|~]', Operator),
            (words(('<<', '>>')), Operator),
            (scoped_name, Name),
            (r'[{};:,<>\[\]]', Punctuation),
        ],
        'annotation_params': [
            include('whitespace'),
            (r'\(', Punctuation, '#push'),
            include('values'),
            (r'=', Punctuation),
            (r'\)', Punctuation, '#pop'),
        ],
        'annotation_params_maybe': [
            (r'\(', Punctuation, 'annotation_params'),
            include('whitespace'),
            default('#pop'),
        ],
        'annotation_appl': [
            (r'@' + scoped_name, Name.Decorator, 'annotation_params_maybe'),
        ],
        'enum': [
            include('whitespace'),
            (r'[{,]', Punctuation),
            (r'\w+', Name.Constant),
            include('annotation_appl'),
            (r'\}', Punctuation, '#pop'),
        ],
        'root': [
            include('whitespace'),
            (words((
                'typedef', 'const',
                'in', 'out', 'inout', 'local',
            ), prefix=r'(?i)', suffix=r'\b'), Keyword.Declaration),
            (words((
                'void', 'any', 'native', 'bitfield',
                'unsigned', 'boolean', 'char', 'wchar', 'octet', 'short', 'long',
                'int8', 'uint8', 'int16', 'int32', 'int64', 'uint16', 'uint32', 'uint64',
                'float', 'double', 'fixed',
                'sequence', 'string', 'wstring', 'map',
            ), prefix=r'(?i)', suffix=r'\b'), Keyword.Type),
            (words((
                '@annotation', 'struct', 'union', 'bitset', 'interface',
                'exception', 'valuetype', 'eventtype', 'component',
            ), prefix=r'(?i)', suffix=r'(\s+)(\w+)'), bygroups(Keyword, Whitespace, Name.Class)),
            (words((
                'abstract', 'alias', 'attribute', 'case', 'connector',
                'consumes', 'context', 'custom', 'default', 'emits', 'factory',
                'finder', 'getraises', 'home', 'import', 'manages', 'mirrorport',
                'multiple', 'Object', 'oneway', 'primarykey', 'private', 'port',
                'porttype', 'provides', 'public', 'publishes', 'raises',
                'readonly', 'setraises', 'supports', 'switch', 'truncatable',
                'typeid', 'typename', 'typeprefix', 'uses', 'ValueBase',
            ), prefix=r'(?i)', suffix=r'\b'), Keyword),
            (r'(?i)(enum|bitmask)(\s+)(\w+)',
                bygroups(Keyword, Whitespace, Name.Class), 'enum'),
            (r'(?i)(module)(\s+)(\w+)',
                bygroups(Keyword.Namespace, Whitespace, Name.Namespace)),
            (r'(\w+)(\s*)(=)', bygroups(Name.Constant, Whitespace, Operator)),
            (r'[\(\)]', Punctuation),
            include('values'),
            include('annotation_appl'),
        ],
    }
class FlexLexer(CLexer):
    """
<<<<<<< HEAD
    For Flex.
=======
    Lexer for Flex <http://dinosaur.compilertools.net/flex/index.html>, 
    A fast scanner generator.

>>>>>>> 32230509
    .. versionadded:: 2.5
    """
    name = 'Flex'
    aliases = ['flex']
    filenames = ['*.lex,', '*.l']
    mimetypes = ['text/x-lex']

    tokens = {

    }

<|MERGE_RESOLUTION|>--- conflicted
+++ resolved
@@ -665,13 +665,9 @@
     }
 class FlexLexer(CLexer):
     """
-<<<<<<< HEAD
-    For Flex.
-=======
+
     Lexer for Flex <http://dinosaur.compilertools.net/flex/index.html>, 
     A fast scanner generator.
-
->>>>>>> 32230509
     .. versionadded:: 2.5
     """
     name = 'Flex'
