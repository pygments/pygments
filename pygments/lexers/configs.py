# -*- coding: utf-8 -*-
"""
    pygments.lexers.configs
    ~~~~~~~~~~~~~~~~~~~~~~~

    Lexers for configuration file formats.

    :copyright: Copyright 2006-2017 by the Pygments team, see AUTHORS.
    :license: BSD, see LICENSE for details.
"""

import re

from pygments.lexer import RegexLexer, default, words, bygroups, include, using
from pygments.token import Text, Comment, Operator, Keyword, Name, String, \
    Number, Punctuation, Whitespace, Literal
from pygments.lexers.shell import BashLexer
from pygments.lexers.data import JsonLexer

__all__ = ['IniLexer', 'RegeditLexer', 'PropertiesLexer', 'KconfigLexer',
           'Cfengine3Lexer', 'ApacheConfLexer', 'SquidConfLexer',
           'NginxConfLexer', 'LighttpdConfLexer', 'DockerLexer',
           'TerraformLexer', 'TermcapLexer', 'TerminfoLexer',
           'PkgConfigLexer', 'PacmanConfLexer', 'AugeasLexer', 'TOMLLexer']


class IniLexer(RegexLexer):
    """
    Lexer for configuration files in INI style.
    """

    name = 'INI'
    aliases = ['ini', 'cfg', 'dosini']
    filenames = ['*.ini', '*.cfg', '*.inf']
    mimetypes = ['text/x-ini', 'text/inf']

    tokens = {
        'root': [
            (r'\s+', Text),
            (r'[;#].*', Comment.Single),
            (r'\[.*?\]$', Keyword),
            (r'(.*?)([ \t]*)(=)([ \t]*)(.*(?:\n[ \t].+)*)',
             bygroups(Name.Attribute, Text, Operator, Text, String)),
            # standalone option, supported by some INI parsers
            (r'(.+?)$', Name.Attribute),
        ],
    }

    def analyse_text(text):
        npos = text.find('\n')
        if npos < 3:
            return False
        return text[0] == '[' and text[npos-1] == ']'


class RegeditLexer(RegexLexer):
    """
    Lexer for `Windows Registry
    <http://en.wikipedia.org/wiki/Windows_Registry#.REG_files>`_ files produced
    by regedit.

    .. versionadded:: 1.6
    """

    name = 'reg'
    aliases = ['registry']
    filenames = ['*.reg']
    mimetypes = ['text/x-windows-registry']

    tokens = {
        'root': [
            (r'Windows Registry Editor.*', Text),
            (r'\s+', Text),
            (r'[;#].*', Comment.Single),
            (r'(\[)(-?)(HKEY_[A-Z_]+)(.*?\])$',
             bygroups(Keyword, Operator, Name.Builtin, Keyword)),
            # String keys, which obey somewhat normal escaping
            (r'("(?:\\"|\\\\|[^"])+")([ \t]*)(=)([ \t]*)',
             bygroups(Name.Attribute, Text, Operator, Text),
             'value'),
            # Bare keys (includes @)
            (r'(.*?)([ \t]*)(=)([ \t]*)',
             bygroups(Name.Attribute, Text, Operator, Text),
             'value'),
        ],
        'value': [
            (r'-', Operator, '#pop'),  # delete value
            (r'(dword|hex(?:\([0-9a-fA-F]\))?)(:)([0-9a-fA-F,]+)',
             bygroups(Name.Variable, Punctuation, Number), '#pop'),
            # As far as I know, .reg files do not support line continuation.
            (r'.+', String, '#pop'),
            default('#pop'),
        ]
    }

    def analyse_text(text):
        return text.startswith('Windows Registry Editor')


class PropertiesLexer(RegexLexer):
    """
    Lexer for configuration files in Java's properties format.

    Note: trailing whitespace counts as part of the value as per spec

    .. versionadded:: 1.4
    """

    name = 'Properties'
    aliases = ['properties', 'jproperties']
    filenames = ['*.properties']
    mimetypes = ['text/x-java-properties']

    tokens = {
        'root': [
            (r'^(\w+)([ \t])(\w+\s*)$', bygroups(Name.Attribute, Text, String)),
            (r'^\w+(\\[ \t]\w*)*$', Name.Attribute),
            (r'(^ *)([#!].*)', bygroups(Text, Comment)),
            # More controversial comments
            (r'(^ *)((?:;|//).*)', bygroups(Text, Comment)),
            (r'(.*?)([ \t]*)([=:])([ \t]*)(.*(?:(?<=\\)\n.*)*)',
             bygroups(Name.Attribute, Text, Operator, Text, String)),
            (r'\s', Text),
        ],
    }


def _rx_indent(level):
    # Kconfig *always* interprets a tab as 8 spaces, so this is the default.
    # Edit this if you are in an environment where KconfigLexer gets expanded
    # input (tabs expanded to spaces) and the expansion tab width is != 8,
    # e.g. in connection with Trac (trac.ini, [mimeviewer], tab_width).
    # Value range here is 2 <= {tab_width} <= 8.
    tab_width = 8
    # Regex matching a given indentation {level}, assuming that indentation is
    # a multiple of {tab_width}. In other cases there might be problems.
    if tab_width == 2:
        space_repeat = '+'
    else:
        space_repeat = '{1,%d}' % (tab_width - 1)
    if level == 1:
        level_repeat = ''
    else:
        level_repeat = '{%s}' % level
    return r'(?:\t| %s\t| {%s})%s.*\n' % (space_repeat, tab_width, level_repeat)


class KconfigLexer(RegexLexer):
    """
    For Linux-style Kconfig files.

    .. versionadded:: 1.6
    """

    name = 'Kconfig'
    aliases = ['kconfig', 'menuconfig', 'linux-config', 'kernel-config']
    # Adjust this if new kconfig file names appear in your environment
    filenames = ['Kconfig', '*Config.in*', 'external.in*',
                 'standard-modules.in']
    mimetypes = ['text/x-kconfig']
    # No re.MULTILINE, indentation-aware help text needs line-by-line handling
    flags = 0

    def call_indent(level):
        # If indentation >= {level} is detected, enter state 'indent{level}'
        return (_rx_indent(level), String.Doc, 'indent%s' % level)

    def do_indent(level):
        # Print paragraphs of indentation level >= {level} as String.Doc,
        # ignoring blank lines. Then return to 'root' state.
        return [
            (_rx_indent(level), String.Doc),
            (r'\s*\n', Text),
            default('#pop:2')
        ]

    tokens = {
        'root': [
            (r'\s+', Text),
            (r'#.*?\n', Comment.Single),
            (words((
                'mainmenu', 'config', 'menuconfig', 'choice', 'endchoice',
                'comment', 'menu', 'endmenu', 'visible if', 'if', 'endif',
                'source', 'prompt', 'select', 'depends on', 'default',
                'range', 'option'), suffix=r'\b'),
             Keyword),
            (r'(---help---|help)[\t ]*\n', Keyword, 'help'),
            (r'(bool|tristate|string|hex|int|defconfig_list|modules|env)\b',
             Name.Builtin),
            (r'[!=&|]', Operator),
            (r'[()]', Punctuation),
            (r'[0-9]+', Number.Integer),
            (r"'(''|[^'])*'", String.Single),
            (r'"(""|[^"])*"', String.Double),
            (r'\S+', Text),
        ],
        # Help text is indented, multi-line and ends when a lower indentation
        # level is detected.
        'help': [
            # Skip blank lines after help token, if any
            (r'\s*\n', Text),
            # Determine the first help line's indentation level heuristically(!).
            # Attention: this is not perfect, but works for 99% of "normal"
            # indentation schemes up to a max. indentation level of 7.
            call_indent(7),
            call_indent(6),
            call_indent(5),
            call_indent(4),
            call_indent(3),
            call_indent(2),
            call_indent(1),
            default('#pop'),  # for incomplete help sections without text
        ],
        # Handle text for indentation levels 7 to 1
        'indent7': do_indent(7),
        'indent6': do_indent(6),
        'indent5': do_indent(5),
        'indent4': do_indent(4),
        'indent3': do_indent(3),
        'indent2': do_indent(2),
        'indent1': do_indent(1),
    }


class Cfengine3Lexer(RegexLexer):
    """
    Lexer for `CFEngine3 <http://cfengine.org>`_ policy files.

    .. versionadded:: 1.5
    """

    name = 'CFEngine3'
    aliases = ['cfengine3', 'cf3']
    filenames = ['*.cf']
    mimetypes = []

    tokens = {
        'root': [
            (r'#.*?\n', Comment),
            (r'(body)(\s+)(\S+)(\s+)(control)',
             bygroups(Keyword, Text, Keyword, Text, Keyword)),
            (r'(body|bundle)(\s+)(\S+)(\s+)(\w+)(\()',
             bygroups(Keyword, Text, Keyword, Text, Name.Function, Punctuation),
             'arglist'),
            (r'(body|bundle)(\s+)(\S+)(\s+)(\w+)',
             bygroups(Keyword, Text, Keyword, Text, Name.Function)),
            (r'(")([^"]+)(")(\s+)(string|slist|int|real)(\s*)(=>)(\s*)',
             bygroups(Punctuation, Name.Variable, Punctuation,
                      Text, Keyword.Type, Text, Operator, Text)),
            (r'(\S+)(\s*)(=>)(\s*)',
             bygroups(Keyword.Reserved, Text, Operator, Text)),
            (r'"', String, 'string'),
            (r'(\w+)(\()', bygroups(Name.Function, Punctuation)),
            (r'([\w.!&|()]+)(::)', bygroups(Name.Class, Punctuation)),
            (r'(\w+)(:)', bygroups(Keyword.Declaration, Punctuation)),
            (r'@[{(][^)}]+[})]', Name.Variable),
            (r'[(){},;]', Punctuation),
            (r'=>', Operator),
            (r'->', Operator),
            (r'\d+\.\d+', Number.Float),
            (r'\d+', Number.Integer),
            (r'\w+', Name.Function),
            (r'\s+', Text),
        ],
        'string': [
            (r'\$[{(]', String.Interpol, 'interpol'),
            (r'\\.', String.Escape),
            (r'"', String, '#pop'),
            (r'\n', String),
            (r'.', String),
        ],
        'interpol': [
            (r'\$[{(]', String.Interpol, '#push'),
            (r'[})]', String.Interpol, '#pop'),
            (r'[^${()}]+', String.Interpol),
        ],
        'arglist': [
            (r'\)', Punctuation, '#pop'),
            (r',', Punctuation),
            (r'\w+', Name.Variable),
            (r'\s+', Text),
        ],
    }


class ApacheConfLexer(RegexLexer):
    """
    Lexer for configuration files following the Apache config file
    format.

    .. versionadded:: 0.6
    """

    name = 'ApacheConf'
    aliases = ['apacheconf', 'aconf', 'apache']
    filenames = ['.htaccess', 'apache.conf', 'apache2.conf']
    mimetypes = ['text/x-apacheconf']
    flags = re.MULTILINE | re.IGNORECASE

    tokens = {
        'root': [
            (r'\s+', Text),
            (r'(#.*?)$', Comment),
            (r'(<[^\s>]+)(?:(\s+)(.*?))?(>)',
             bygroups(Name.Tag, Text, String, Name.Tag)),
            (r'([a-z]\w*)(\s+)',
             bygroups(Name.Builtin, Text), 'value'),
            (r'\.+', Text),
        ],
        'value': [
            (r'\\\n', Text),
            (r'$', Text, '#pop'),
            (r'\\', Text),
            (r'[^\S\n]+', Text),
            (r'\d+\.\d+\.\d+\.\d+(?:/\d+)?', Number),
            (r'\d+', Number),
            (r'/([a-z0-9][\w./-]+)', String.Other),
            (r'(on|off|none|any|all|double|email|dns|min|minimal|'
             r'os|productonly|full|emerg|alert|crit|error|warn|'
             r'notice|info|debug|registry|script|inetd|standalone|'
             r'user|group)\b', Keyword),
            (r'"([^"\\]*(?:\\.[^"\\]*)*)"', String.Double),
            (r'[^\s"\\]+', Text)
        ],
    }


class SquidConfLexer(RegexLexer):
    """
    Lexer for `squid <http://www.squid-cache.org/>`_ configuration files.

    .. versionadded:: 0.9
    """

    name = 'SquidConf'
    aliases = ['squidconf', 'squid.conf', 'squid']
    filenames = ['squid.conf']
    mimetypes = ['text/x-squidconf']
    flags = re.IGNORECASE

    keywords = (
        "access_log", "acl", "always_direct", "announce_host",
        "announce_period", "announce_port", "announce_to", "anonymize_headers",
        "append_domain", "as_whois_server", "auth_param_basic",
        "authenticate_children", "authenticate_program", "authenticate_ttl",
        "broken_posts", "buffered_logs", "cache_access_log", "cache_announce",
        "cache_dir", "cache_dns_program", "cache_effective_group",
        "cache_effective_user", "cache_host", "cache_host_acl",
        "cache_host_domain", "cache_log", "cache_mem", "cache_mem_high",
        "cache_mem_low", "cache_mgr", "cachemgr_passwd", "cache_peer",
        "cache_peer_access", "cahce_replacement_policy", "cache_stoplist",
        "cache_stoplist_pattern", "cache_store_log", "cache_swap",
        "cache_swap_high", "cache_swap_log", "cache_swap_low", "client_db",
        "client_lifetime", "client_netmask", "connect_timeout", "coredump_dir",
        "dead_peer_timeout", "debug_options", "delay_access", "delay_class",
        "delay_initial_bucket_level", "delay_parameters", "delay_pools",
        "deny_info", "dns_children", "dns_defnames", "dns_nameservers",
        "dns_testnames", "emulate_httpd_log", "err_html_text",
        "fake_user_agent", "firewall_ip", "forwarded_for", "forward_snmpd_port",
        "fqdncache_size", "ftpget_options", "ftpget_program", "ftp_list_width",
        "ftp_passive", "ftp_user", "half_closed_clients", "header_access",
        "header_replace", "hierarchy_stoplist", "high_response_time_warning",
        "high_page_fault_warning", "hosts_file", "htcp_port", "http_access",
        "http_anonymizer", "httpd_accel", "httpd_accel_host",
        "httpd_accel_port", "httpd_accel_uses_host_header",
        "httpd_accel_with_proxy", "http_port", "http_reply_access",
        "icp_access", "icp_hit_stale", "icp_port", "icp_query_timeout",
        "ident_lookup", "ident_lookup_access", "ident_timeout",
        "incoming_http_average", "incoming_icp_average", "inside_firewall",
        "ipcache_high", "ipcache_low", "ipcache_size", "local_domain",
        "local_ip", "logfile_rotate", "log_fqdn", "log_icp_queries",
        "log_mime_hdrs", "maximum_object_size", "maximum_single_addr_tries",
        "mcast_groups", "mcast_icp_query_timeout", "mcast_miss_addr",
        "mcast_miss_encode_key", "mcast_miss_port", "memory_pools",
        "memory_pools_limit", "memory_replacement_policy", "mime_table",
        "min_http_poll_cnt", "min_icp_poll_cnt", "minimum_direct_hops",
        "minimum_object_size", "minimum_retry_timeout", "miss_access",
        "negative_dns_ttl", "negative_ttl", "neighbor_timeout",
        "neighbor_type_domain", "netdb_high", "netdb_low", "netdb_ping_period",
        "netdb_ping_rate", "never_direct", "no_cache", "passthrough_proxy",
        "pconn_timeout", "pid_filename", "pinger_program", "positive_dns_ttl",
        "prefer_direct", "proxy_auth", "proxy_auth_realm", "query_icmp",
        "quick_abort", "quick_abort_max", "quick_abort_min",
        "quick_abort_pct", "range_offset_limit", "read_timeout",
        "redirect_children", "redirect_program",
        "redirect_rewrites_host_header", "reference_age",
        "refresh_pattern", "reload_into_ims", "request_body_max_size",
        "request_size", "request_timeout", "shutdown_lifetime",
        "single_parent_bypass", "siteselect_timeout", "snmp_access",
        "snmp_incoming_address", "snmp_port", "source_ping", "ssl_proxy",
        "store_avg_object_size", "store_objects_per_bucket",
        "strip_query_terms", "swap_level1_dirs", "swap_level2_dirs",
        "tcp_incoming_address", "tcp_outgoing_address", "tcp_recv_bufsize",
        "test_reachability", "udp_hit_obj", "udp_hit_obj_size",
        "udp_incoming_address", "udp_outgoing_address", "unique_hostname",
        "unlinkd_program", "uri_whitespace", "useragent_log",
        "visible_hostname", "wais_relay", "wais_relay_host", "wais_relay_port",
    )

    opts = (
        "proxy-only", "weight", "ttl", "no-query", "default", "round-robin",
        "multicast-responder", "on", "off", "all", "deny", "allow", "via",
        "parent", "no-digest", "heap", "lru", "realm", "children", "q1", "q2",
        "credentialsttl", "none", "disable", "offline_toggle", "diskd",
    )

    actions = (
        "shutdown", "info", "parameter", "server_list", "client_list",
        r'squid.conf',
    )

    actions_stats = (
        "objects", "vm_objects", "utilization", "ipcache", "fqdncache", "dns",
        "redirector", "io", "reply_headers", "filedescriptors", "netdb",
    )

    actions_log = ("status", "enable", "disable", "clear")

    acls = (
        "url_regex", "urlpath_regex", "referer_regex", "port", "proto",
        "req_mime_type", "rep_mime_type", "method", "browser", "user", "src",
        "dst", "time", "dstdomain", "ident", "snmp_community",
    )

    ip_re = (
        r'(?:(?:(?:[3-9]\d?|2(?:5[0-5]|[0-4]?\d)?|1\d{0,2}|0x0*[0-9a-f]{1,2}|'
        r'0+[1-3]?[0-7]{0,2})(?:\.(?:[3-9]\d?|2(?:5[0-5]|[0-4]?\d)?|1\d{0,2}|'
        r'0x0*[0-9a-f]{1,2}|0+[1-3]?[0-7]{0,2})){3})|(?!.*::.*::)(?:(?!:)|'
        r':(?=:))(?:[0-9a-f]{0,4}(?:(?<=::)|(?<!::):)){6}(?:[0-9a-f]{0,4}'
        r'(?:(?<=::)|(?<!::):)[0-9a-f]{0,4}(?:(?<=::)|(?<!:)|(?<=:)(?<!::):)|'
        r'(?:25[0-4]|2[0-4]\d|1\d\d|[1-9]?\d)(?:\.(?:25[0-4]|2[0-4]\d|1\d\d|'
        r'[1-9]?\d)){3}))'
    )

    tokens = {
        'root': [
            (r'\s+', Whitespace),
            (r'#', Comment, 'comment'),
            (words(keywords, prefix=r'\b', suffix=r'\b'), Keyword),
            (words(opts, prefix=r'\b', suffix=r'\b'), Name.Constant),
            # Actions
            (words(actions, prefix=r'\b', suffix=r'\b'), String),
            (words(actions_stats, prefix=r'stats/', suffix=r'\b'), String),
            (words(actions_log, prefix=r'log/', suffix=r'='), String),
            (words(acls, prefix=r'\b', suffix=r'\b'), Keyword),
            (ip_re + r'(?:/(?:' + ip_re + r'|\b\d+\b))?', Number.Float),
            (r'(?:\b\d+\b(?:-\b\d+|%)?)', Number),
            (r'\S+', Text),
        ],
        'comment': [
            (r'\s*TAG:.*', String.Escape, '#pop'),
            (r'.+', Comment, '#pop'),
            default('#pop'),
        ],
    }


class NginxConfLexer(RegexLexer):
    """
    Lexer for `Nginx <http://nginx.net/>`_ configuration files.

    .. versionadded:: 0.11
    """
    name = 'Nginx configuration file'
    aliases = ['nginx']
    filenames = ['nginx.conf']
    mimetypes = ['text/x-nginx-conf']

    tokens = {
        'root': [
            (r'(include)(\s+)([^\s;]+)', bygroups(Keyword, Text, Name)),
            (r'[^\s;#]+', Keyword, 'stmt'),
            include('base'),
        ],
        'block': [
            (r'\}', Punctuation, '#pop:2'),
            (r'[^\s;#]+', Keyword.Namespace, 'stmt'),
            include('base'),
        ],
        'stmt': [
            (r'\{', Punctuation, 'block'),
            (r';', Punctuation, '#pop'),
            include('base'),
        ],
        'base': [
            (r'#.*\n', Comment.Single),
            (r'on|off', Name.Constant),
            (r'\$[^\s;#()]+', Name.Variable),
            (r'([a-z0-9.-]+)(:)([0-9]+)',
             bygroups(Name, Punctuation, Number.Integer)),
            (r'[a-z-]+/[a-z-+]+', String),  # mimetype
            # (r'[a-zA-Z._-]+', Keyword),
            (r'[0-9]+[km]?\b', Number.Integer),
            (r'(~)(\s*)([^\s{]+)', bygroups(Punctuation, Text, String.Regex)),
            (r'[:=~]', Punctuation),
            (r'[^\s;#{}$]+', String),  # catch all
            (r'/[^\s;#]*', Name),  # pathname
            (r'\s+', Text),
            (r'[$;]', Text),  # leftover characters
        ],
    }


class LighttpdConfLexer(RegexLexer):
    """
    Lexer for `Lighttpd <http://lighttpd.net/>`_ configuration files.

    .. versionadded:: 0.11
    """
    name = 'Lighttpd configuration file'
    aliases = ['lighty', 'lighttpd']
    filenames = []
    mimetypes = ['text/x-lighttpd-conf']

    tokens = {
        'root': [
            (r'#.*\n', Comment.Single),
            (r'/\S*', Name),  # pathname
            (r'[a-zA-Z._-]+', Keyword),
            (r'\d+\.\d+\.\d+\.\d+(?:/\d+)?', Number),
            (r'[0-9]+', Number),
            (r'=>|=~|\+=|==|=|\+', Operator),
            (r'\$[A-Z]+', Name.Builtin),
            (r'[(){}\[\],]', Punctuation),
            (r'"([^"\\]*(?:\\.[^"\\]*)*)"', String.Double),
            (r'\s+', Text),
        ],

    }


class DockerLexer(RegexLexer):
    """
    Lexer for `Docker <http://docker.io>`_ configuration files.

    .. versionadded:: 2.0
    """
    name = 'Docker'
    aliases = ['docker', 'dockerfile']
    filenames = ['Dockerfile', '*.docker']
    mimetypes = ['text/x-dockerfile-config']

    _keywords = (r'(?:FROM|MAINTAINER|EXPOSE|WORKDIR|USER|STOPSIGNAL)')
    _bash_keywords = (r'(?:RUN|CMD|ENTRYPOINT|ENV|ARG|LABEL|ADD|COPY)')
    _lb = r'(?:\s*\\?\s*)' # dockerfile line break regex
    flags = re.IGNORECASE | re.MULTILINE

    tokens = {
        'root': [
            (r'#.*', Comment),
            (r'(ONBUILD)(%s)' % (_lb,), bygroups(Keyword, using(BashLexer))),
            (r'(HEALTHCHECK)((%s--\w+=\w+%s)*)' % (_lb, _lb),
                bygroups(Keyword, using(BashLexer))),
            (r'(VOLUME|ENTRYPOINT|CMD|SHELL)(%s)(\[.*?\])' % (_lb,),
                bygroups(Keyword, using(BashLexer), using(JsonLexer))),
            (r'(LABEL|ENV|ARG)((%s\w+=\w+%s)*)' % (_lb, _lb),
                bygroups(Keyword, using(BashLexer))),
            (r'(%s|VOLUME)\b(.*)' % (_keywords), bygroups(Keyword, String)),
            (r'(%s)' % (_bash_keywords,), Keyword),
            (r'(.*\\\n)*.+', using(BashLexer)),
        ]
    }


class TerraformLexer(RegexLexer):
    """
    Lexer for `terraformi .tf files <https://www.terraform.io/>`_.

    .. versionadded:: 2.1
    """

    name = 'Terraform'
    aliases = ['terraform', 'tf']
    filenames = ['*.tf']
    mimetypes = ['application/x-tf', 'application/x-terraform']

    embedded_keywords = ('ingress', 'egress', 'listener', 'default', 'connection', 'alias', 'tags', 'lifecycle', 'timeouts')

    tokens = {
        'root': [
             include('string'),
             include('punctuation'),
             include('curly'),
             include('basic'),
             include('whitespace'),
             (r'[0-9]+', Number),
        ],
        'basic': [
             (words(('true', 'false'), prefix=r'\b', suffix=r'\b'), Keyword.Type),
             (r'\s*/\*', Comment.Multiline, 'comment'),
             (r'\s*#.*\n', Comment.Single),
             (r'(.*?)(\s*)(=)', bygroups(Name.Attribute, Text, Operator)),
             (words(('variable', 'resource', 'provider', 'provisioner', 'module'),
                    prefix=r'\b', suffix=r'\b'), Keyword.Reserved, 'function'),
             (words(embedded_keywords, prefix=r'\b', suffix=r'\b'), Keyword.Declaration),
             (r'\$\{', String.Interpol, 'var_builtin'),
        ],
        'function': [
             (r'(\s+)(".*")(\s+)', bygroups(Text, String, Text)),
             include('punctuation'),
             include('curly'),
        ],
        'var_builtin': [
            (r'\$\{', String.Interpol, '#push'),
            (words(('concat', 'file', 'join', 'lookup', 'element'),
                   prefix=r'\b', suffix=r'\b'), Name.Builtin),
            include('string'),
            include('punctuation'),
            (r'\s+', Text),
            (r'\}', String.Interpol, '#pop'),
        ],
        'string': [
            (r'(".*")', bygroups(String.Double)),
        ],
        'punctuation': [
            (r'[\[\](),.]', Punctuation),
        ],
        # Keep this seperate from punctuation - we sometimes want to use different
        # Tokens for { }
        'curly': [
            (r'\{', Text.Punctuation),
            (r'\}', Text.Punctuation),
        ],
        'comment': [
            (r'[^*/]', Comment.Multiline),
            (r'/\*', Comment.Multiline, '#push'),
            (r'\*/', Comment.Multiline, '#pop'),
            (r'[*/]', Comment.Multiline)
        ],
        'whitespace': [
            (r'\n', Text),
            (r'\s+', Text),
            (r'\\\n', Text),
        ],
    }


class TermcapLexer(RegexLexer):
    """
    Lexer for termcap database source.

    This is very simple and minimal.

    .. versionadded:: 2.1
    """
    name = 'Termcap'
    aliases = ['termcap']
    filenames = ['termcap', 'termcap.src']
    mimetypes = []

    # NOTE:
    #   * multiline with trailing backslash
    #   * separator is ':'
    #   * to embed colon as data, we must use \072
    #   * space after separator is not allowed (mayve)
    tokens = {
        'root': [
            (r'^#.*$', Comment),
            (r'^[^\s#:|]+', Name.Tag, 'names'),
        ],
        'names': [
            (r'\n', Text, '#pop'),
            (r':', Punctuation, 'defs'),
            (r'\|', Punctuation),
            (r'[^:|]+', Name.Attribute),
        ],
        'defs': [
            (r'\\\n[ \t]*', Text),
            (r'\n[ \t]*', Text, '#pop:2'),
            (r'(#)([0-9]+)', bygroups(Operator, Number)),
            (r'=', Operator, 'data'),
            (r':', Punctuation),
            (r'[^\s:=#]+', Name.Class),
        ],
        'data': [
            (r'\\072', Literal),
            (r':', Punctuation, '#pop'),
            (r'[^:\\]+', Literal),  # for performance
            (r'.', Literal),
        ],
    }


class TerminfoLexer(RegexLexer):
    """
    Lexer for terminfo database source.

    This is very simple and minimal.

    .. versionadded:: 2.1
    """
    name = 'Terminfo'
    aliases = ['terminfo']
    filenames = ['terminfo', 'terminfo.src']
    mimetypes = []

    # NOTE:
    #   * multiline with leading whitespace
    #   * separator is ','
    #   * to embed comma as data, we can use \,
    #   * space after separator is allowed
    tokens = {
        'root': [
            (r'^#.*$', Comment),
            (r'^[^\s#,|]+', Name.Tag, 'names'),
        ],
        'names': [
            (r'\n', Text, '#pop'),
            (r'(,)([ \t]*)', bygroups(Punctuation, Text), 'defs'),
            (r'\|', Punctuation),
            (r'[^,|]+', Name.Attribute),
        ],
        'defs': [
            (r'\n[ \t]+', Text),
            (r'\n', Text, '#pop:2'),
            (r'(#)([0-9]+)', bygroups(Operator, Number)),
            (r'=', Operator, 'data'),
            (r'(,)([ \t]*)', bygroups(Punctuation, Text)),
            (r'[^\s,=#]+', Name.Class),
        ],
        'data': [
            (r'\\[,\\]', Literal),
            (r'(,)([ \t]*)', bygroups(Punctuation, Text), '#pop'),
            (r'[^\\,]+', Literal),  # for performance
            (r'.', Literal),
        ],
    }


class PkgConfigLexer(RegexLexer):
    """
    Lexer for `pkg-config
    <http://www.freedesktop.org/wiki/Software/pkg-config/>`_
    (see also `manual page <http://linux.die.net/man/1/pkg-config>`_).

    .. versionadded:: 2.1
    """

    name = 'PkgConfig'
    aliases = ['pkgconfig']
    filenames = ['*.pc']
    mimetypes = []

    tokens = {
        'root': [
            (r'#.*$', Comment.Single),

            # variable definitions
            (r'^(\w+)(=)', bygroups(Name.Attribute, Operator)),

            # keyword lines
            (r'^([\w.]+)(:)',
             bygroups(Name.Tag, Punctuation), 'spvalue'),

            # variable references
            include('interp'),

            # fallback
            (r'[^${}#=:\n.]+', Text),
            (r'.', Text),
        ],
        'interp': [
            # you can escape literal "$" as "$$"
            (r'\$\$', Text),

            # variable references
            (r'\$\{', String.Interpol, 'curly'),
        ],
        'curly': [
            (r'\}', String.Interpol, '#pop'),
            (r'\w+', Name.Attribute),
        ],
        'spvalue': [
            include('interp'),

            (r'#.*$', Comment.Single, '#pop'),
            (r'\n', Text, '#pop'),

            # fallback
            (r'[^${}#\n]+', Text),
            (r'.', Text),
        ],
    }


class PacmanConfLexer(RegexLexer):
    """
    Lexer for `pacman.conf
    <https://www.archlinux.org/pacman/pacman.conf.5.html>`_.

    Actually, IniLexer works almost fine for this format,
    but it yield error token. It is because pacman.conf has
    a form without assignment like:

        UseSyslog
        Color
        TotalDownload
        CheckSpace
        VerbosePkgLists

    These are flags to switch on.

    .. versionadded:: 2.1
    """

    name = 'PacmanConf'
    aliases = ['pacmanconf']
    filenames = ['pacman.conf']
    mimetypes = []

    tokens = {
        'root': [
            # comment
            (r'#.*$', Comment.Single),

            # section header
            (r'^\s*\[.*?\]\s*$', Keyword),

            # variable definitions
            # (Leading space is allowed...)
            (r'(\w+)(\s*)(=)',
             bygroups(Name.Attribute, Text, Operator)),

            # flags to on
            (r'^(\s*)(\w+)(\s*)$',
             bygroups(Text, Name.Attribute, Text)),

            # built-in special values
            (words((
                '$repo',  # repository
                '$arch',  # architecture
                '%o',     # outfile
                '%u',     # url
                ), suffix=r'\b'),
             Name.Variable),

            # fallback
            (r'.', Text),
        ],
    }


class AugeasLexer(RegexLexer):
    """
<<<<<<< HEAD
    Lexer for `Augeas <http://augeas.net>`_.
=======
    Lexer for Augeas
>>>>>>> 437ce42f

    .. versionadded:: 2.4
    """
    name = 'Augeas'
    aliases = ['augeas']
    filenames = ['*.aug']

    tokens = {
        'root': [
            (r'(module)(\s*)([^\s=]+)', bygroups(Keyword.Namespace, Text, Name.Namespace)),
            (r'(let)(\s*)([^\s=]+)', bygroups(Keyword.Declaration, Text, Name.Variable)),
            (r'(del|store|value|counter|seq|key|label|autoload|incl|excl|transform|test|get|put)(\s+)', bygroups(Name.Builtin, Text)),
            (r'(\()([^\:]+)(\:)(unit|string|regexp|lens|tree|filter)(\))', bygroups(Punctuation, Name.Variable, Punctuation, Keyword.Type, Punctuation)),
            (r'\(\*', Comment.Multiline, 'comment'),
            (r'[\+=\|\.\*\;\?-]', Operator),
            (r'[\[\]\(\)\{\}]', Operator),
            (r'"', String.Double, 'string'),
            (r'\/', String.Regex, 'regex'),
            (r'([A-Z]\w*)(\.)(\w+)', bygroups(Name.Namespace, Punctuation, Name.Variable)),
            (r'.', Name.Variable),
            (r'\s', Text),
        ],
        'string': [
            (r'\\.', String.Escape),
            (r'[^"]', String.Double),
            (r'"', String.Double, '#pop'),
        ],
        'regex': [
            (r'\\.', String.Escape),
            (r'[^\/]', String.Regex),
            (r'\/', String.Regex, '#pop'),
        ],
        'comment': [
            (r'[^*\)]', Comment.Multiline),
            (r'\(\*', Comment.Multiline, '#push'),
            (r'\*\)', Comment.Multiline, '#pop'),
            (r'[\*\)]', Comment.Multiline)
        ],
    }


class TOMLLexer(RegexLexer):
    """
<<<<<<< HEAD
    Lexer for `TOML <https://github.com/toml-lang/toml>`_, a simple language
    for config files.
=======
    Lexer for TOML, a simple language for config files
>>>>>>> 437ce42f

    .. versionadded:: 2.4
    """

    name = 'TOML'
    aliases = ['toml']
    filenames = ['*.toml']

    tokens = {
        'root': [

            # Basics, comments, strings
            (r'\s+', Text),
            (r'#.*?$', Comment.Single),
<<<<<<< HEAD
            # Basic string
            (r'"(\\\\|\\"|[^"])*"', String),
            # Literal string
            (r'\'[^\']*\'', String),
            (r'(true|false)$', Keyword.Constant),
            ('[a-zA-Z_][a-zA-Z0-9_\-]*', Name),

            (r'\[.*?\]$', Keyword),

            # Datetime
            # TODO this needs to be expanded, as TOML is rather flexible:
            # https://github.com/toml-lang/toml#offset-date-time
            (r'\d{4}-\d{2}-\d{2}(?:T| )\d{2}:\d{2}:\d{2}(?:Z|[-+]\d{2}:\d{2})', Number.Integer),
=======
            (r'"(\\\\|\\"|[^"])*"', String),
            (r'(true|false)$', Keyword.Constant),
            ('[a-zA-Z_][a-zA-Z0-9_\-]*', Name),

            # Datetime
            (r'\d{4}-\d{2}-\d{2}T\d{2}:\d{2}:\d{2}Z', Number.Integer),
>>>>>>> 437ce42f

            # Numbers
            (r'(\d+\.\d*|\d*\.\d+)([eE][+-]?[0-9]+)?j?', Number.Float),
            (r'\d+[eE][+-]?[0-9]+j?', Number.Float),
            (r'\-?\d+', Number.Integer),

            # Punctuation
            (r'[]{}:(),;[]', Punctuation),
            (r'\.', Punctuation),

            # Operators
            (r'=', Operator)

        ]
    }<|MERGE_RESOLUTION|>--- conflicted
+++ resolved
@@ -842,11 +842,7 @@
 
 class AugeasLexer(RegexLexer):
     """
-<<<<<<< HEAD
     Lexer for `Augeas <http://augeas.net>`_.
-=======
-    Lexer for Augeas
->>>>>>> 437ce42f
 
     .. versionadded:: 2.4
     """
@@ -890,12 +886,8 @@
 
 class TOMLLexer(RegexLexer):
     """
-<<<<<<< HEAD
     Lexer for `TOML <https://github.com/toml-lang/toml>`_, a simple language
     for config files.
-=======
-    Lexer for TOML, a simple language for config files
->>>>>>> 437ce42f
 
     .. versionadded:: 2.4
     """
@@ -910,7 +902,6 @@
             # Basics, comments, strings
             (r'\s+', Text),
             (r'#.*?$', Comment.Single),
-<<<<<<< HEAD
             # Basic string
             (r'"(\\\\|\\"|[^"])*"', String),
             # Literal string
@@ -919,19 +910,10 @@
             ('[a-zA-Z_][a-zA-Z0-9_\-]*', Name),
 
             (r'\[.*?\]$', Keyword),
-
             # Datetime
             # TODO this needs to be expanded, as TOML is rather flexible:
             # https://github.com/toml-lang/toml#offset-date-time
             (r'\d{4}-\d{2}-\d{2}(?:T| )\d{2}:\d{2}:\d{2}(?:Z|[-+]\d{2}:\d{2})', Number.Integer),
-=======
-            (r'"(\\\\|\\"|[^"])*"', String),
-            (r'(true|false)$', Keyword.Constant),
-            ('[a-zA-Z_][a-zA-Z0-9_\-]*', Name),
-
-            # Datetime
-            (r'\d{4}-\d{2}-\d{2}T\d{2}:\d{2}:\d{2}Z', Number.Integer),
->>>>>>> 437ce42f
 
             # Numbers
             (r'(\d+\.\d*|\d*\.\d+)([eE][+-]?[0-9]+)?j?', Number.Float),
