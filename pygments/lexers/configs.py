--- conflicted
+++ resolved
@@ -46,14 +46,11 @@
             (r'\s+', Whitespace),
             (r'[;#].*', Comment.Single),
             (r'\[.*?\]$', Keyword),
-<<<<<<< HEAD
             (r'(.*?)([  \t]*)(=)([  \t]*)([^;#\n]*[  \t]\\\n)',
              bygroups(Name.Attribute, Whitespace, Operator, Whitespace, String), "value"),
-=======
->>>>>>> 79bf4696
             (r'(.*?)([  \t]*)(=)([  \t]*)([^;#\n]*)',
              bygroups(Name.Attribute, Whitespace, Operator, Whitespace, String)),
-            # # standalone option, supported by some INI parsers
+            # standalone option, supported by some INI parsers
             (r'(.+?)$', Name.Attribute),
         ],
         'value': [     # line continuation
