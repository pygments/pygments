# -*- coding: utf-8 -*-
"""
    pygments.lexers.compiled
    ~~~~~~~~~~~~~~~~~~~~~~~~

    Lexers for compiled languages.

    :copyright: Copyright 2006-2013 by the Pygments team, see AUTHORS.
    :license: BSD, see LICENSE for details.
"""

import re
from string import Template

from pygments.lexer import Lexer, RegexLexer, include, bygroups, using, \
     this, combined, inherit, do_insertions
from pygments.util import get_bool_opt, get_list_opt
from pygments.token import Text, Comment, Operator, Keyword, Name, String, \
     Number, Punctuation, Error, Literal, Generic
from pygments.scanner import Scanner

# backwards compatibility
from pygments.lexers.functional import OcamlLexer
from pygments.lexers.jvm import JavaLexer, ScalaLexer

__all__ = ['CLexer', 'CppLexer', 'DLexer', 'DelphiLexer', 'ECLexer',
           'NesCLexer', 'DylanLexer', 'ObjectiveCLexer', 'ObjectiveCppLexer',
           'FortranLexer', 'GLShaderLexer', 'PrologLexer', 'CythonLexer',
           'ValaLexer', 'OocLexer', 'GoLexer', 'FelixLexer', 'AdaLexer',
           'Modula2Lexer', 'BlitzMaxLexer', 'BlitzBasicLexer', 'NimrodLexer',
           'FantomLexer', 'RustLexer', 'CudaLexer', 'MonkeyLexer', 'SwigLexer',
           'DylanLidLexer', 'DylanConsoleLexer', 'CobolLexer',
<<<<<<< HEAD
           'CobolFreeformatLexer', 'LogosLexer', 'ClayLexer', 'ChapelLexer']
=======
           'CobolFreeformatLexer', 'LogosLexer', 'ClayLexer', 'PikeLexer']
>>>>>>> c28e2c53


class CFamilyLexer(RegexLexer):
    """
    For C family source code.  This is used as a base class to avoid repetitious
    definitions.
    """

    #: optional Comment or Whitespace
    _ws = r'(?:\s|//.*?\n|/[*].*?[*]/)+'
    #: only one /* */ style comment
    _ws1 = r':\s*/[*].*?[*]/\s*'

    tokens = {
        'whitespace': [
            # preprocessor directives: without whitespace
            ('^#if\s+0', Comment.Preproc, 'if0'),
            ('^#', Comment.Preproc, 'macro'),
            # or with whitespace
            ('^(' + _ws1 + r')(#if\s+0)',
             bygroups(using(this), Comment.Preproc), 'if0'),
            ('^(' + _ws1 + ')(#)',
             bygroups(using(this), Comment.Preproc), 'macro'),
            (r'^(\s*)([a-zA-Z_][a-zA-Z0-9_]*:(?!:))',
             bygroups(Text, Name.Label)),
            (r'\n', Text),
            (r'\s+', Text),
            (r'\\\n', Text), # line continuation
            (r'//(\n|(.|\n)*?[^\\]\n)', Comment.Single),
            (r'/(\\\n)?[*](.|\n)*?[*](\\\n)?/', Comment.Multiline),
        ],
        'statements': [
            (r'L?"', String, 'string'),
            (r"L?'(\\.|\\[0-7]{1,3}|\\x[a-fA-F0-9]{1,2}|[^\\\'\n])'", String.Char),
            (r'(\d+\.\d*|\.\d+|\d+)[eE][+-]?\d+[LlUu]*', Number.Float),
            (r'(\d+\.\d*|\.\d+|\d+[fF])[fF]?', Number.Float),
            (r'0x[0-9a-fA-F]+[LlUu]*', Number.Hex),
            (r'0[0-7]+[LlUu]*', Number.Oct),
            (r'\d+[LlUu]*', Number.Integer),
            (r'\*/', Error),
            (r'[~!%^&*+=|?:<>/-]', Operator),
            (r'[()\[\],.]', Punctuation),
            (r'\b(case)(.+?)(:)', bygroups(Keyword, using(this), Text)),
            (r'(auto|break|case|const|continue|default|do|else|enum|extern|'
             r'for|goto|if|register|restricted|return|sizeof|static|struct|'
             r'switch|typedef|union|volatile|while)\b', Keyword),
            (r'(bool|int|long|float|short|double|char|unsigned|signed|void|'
             r'[a-z_][a-z0-9_]*_t)\b',
             Keyword.Type),
            (r'(_{0,2}inline|naked|restrict|thread|typename)\b', Keyword.Reserved),
            # Vector intrinsics
            (r'(__(m128i|m128d|m128|m64))\b', Keyword.Reserved),
            # Microsoft-isms
            (r'__(asm|int8|based|except|int16|stdcall|cdecl|fastcall|int32|'
             r'declspec|finally|int64|try|leave|wchar_t|w64|unaligned|'
             r'raise|noop|identifier|forceinline|assume)\b', Keyword.Reserved),
            (r'(true|false|NULL)\b', Name.Builtin),
            ('[a-zA-Z_][a-zA-Z0-9_]*', Name),
        ],
        'root': [
            include('whitespace'),
            # functions
            (r'((?:[a-zA-Z0-9_*\s])+?(?:\s|[*]))'    # return arguments
             r'([a-zA-Z_][a-zA-Z0-9_]*)'             # method name
             r'(\s*\([^;]*?\))'                      # signature
             r'(' + _ws + r')?({)',
             bygroups(using(this), Name.Function, using(this), using(this),
                      Punctuation),
             'function'),
            # function declarations
            (r'((?:[a-zA-Z0-9_*\s])+?(?:\s|[*]))'    # return arguments
             r'([a-zA-Z_][a-zA-Z0-9_]*)'             # method name
             r'(\s*\([^;]*?\))'                      # signature
             r'(' + _ws + r')?(;)',
             bygroups(using(this), Name.Function, using(this), using(this),
                      Punctuation)),
            ('', Text, 'statement'),
        ],
        'statement' : [
            include('whitespace'),
            include('statements'),
            ('[{}]', Punctuation),
            (';', Punctuation, '#pop'),
        ],
        'function': [
            include('whitespace'),
            include('statements'),
            (';', Punctuation),
            ('{', Punctuation, '#push'),
            ('}', Punctuation, '#pop'),
        ],
        'string': [
            (r'"', String, '#pop'),
            (r'\\([\\abfnrtv"\']|x[a-fA-F0-9]{2,4}|'
             r'u[a-fA-F0-9]{4}|U[a-fA-F0-9]{8}|[0-7]{1,3})', String.Escape),
            (r'[^\\"\n]+', String), # all other characters
            (r'\\\n', String), # line continuation
            (r'\\', String), # stray backslash
        ],
        'macro': [
            (r'[^/\n]+', Comment.Preproc),
            (r'/[*](.|\n)*?[*]/', Comment.Multiline),
            (r'//.*?\n', Comment.Single, '#pop'),
            (r'/', Comment.Preproc),
            (r'(?<=\\)\n', Comment.Preproc),
            (r'\n', Comment.Preproc, '#pop'),
        ],
        'if0': [
            (r'^\s*#if.*?(?<!\\)\n', Comment.Preproc, '#push'),
            (r'^\s*#el(?:se|if).*\n', Comment.Preproc, '#pop'),
            (r'^\s*#endif.*?(?<!\\)\n', Comment.Preproc, '#pop'),
            (r'.*?\n', Comment),
        ]
    }

    stdlib_types = ['size_t', 'ssize_t', 'off_t', 'wchar_t', 'ptrdiff_t',
                    'sig_atomic_t', 'fpos_t', 'clock_t', 'time_t', 'va_list',
                    'jmp_buf', 'FILE', 'DIR', 'div_t', 'ldiv_t', 'mbstate_t',
                    'wctrans_t', 'wint_t', 'wctype_t']
    c99_types = ['_Bool', '_Complex', 'int8_t', 'int16_t', 'int32_t', 'int64_t',
                 'uint8_t', 'uint16_t', 'uint32_t', 'uint64_t', 'int_least8_t',
                 'int_least16_t', 'int_least32_t', 'int_least64_t',
                 'uint_least8_t', 'uint_least16_t', 'uint_least32_t',
                 'uint_least64_t', 'int_fast8_t', 'int_fast16_t', 'int_fast32_t',
                 'int_fast64_t', 'uint_fast8_t', 'uint_fast16_t', 'uint_fast32_t',
                 'uint_fast64_t', 'intptr_t', 'uintptr_t', 'intmax_t',
                 'uintmax_t']

    def __init__(self, **options):
        self.stdlibhighlighting = get_bool_opt(options,
                'stdlibhighlighting', True)
        self.c99highlighting = get_bool_opt(options,
                'c99highlighting', True)
        RegexLexer.__init__(self, **options)

    def get_tokens_unprocessed(self, text):
        for index, token, value in \
            RegexLexer.get_tokens_unprocessed(self, text):
            if token is Name:
                if self.stdlibhighlighting and value in self.stdlib_types:
                    token = Keyword.Type
                elif self.c99highlighting and value in self.c99_types:
                    token = Keyword.Type
            yield index, token, value


class CLexer(CFamilyLexer):
    """
    For C source code with preprocessor directives.
    """
    name = 'C'
    aliases = ['c']
    filenames = ['*.c', '*.h', '*.idc']
    mimetypes = ['text/x-chdr', 'text/x-csrc']
    priority = 0.1

    def analyse_text(text):
        return 0.1


class CppLexer(CFamilyLexer):
    """
    For C++ source code with preprocessor directives.
    """
    name = 'C++'
    aliases = ['cpp', 'c++']
    filenames = ['*.cpp', '*.hpp', '*.c++', '*.h++',
                 '*.cc', '*.hh', '*.cxx', '*.hxx',
                 '*.C', '*.H', '*.cp', '*.CPP']
    mimetypes = ['text/x-c++hdr', 'text/x-c++src']
    priority = 0.1

    tokens = {
        'statements': [
            (r'(asm|catch|const_cast|delete|dynamic_cast|explicit|'
             r'export|friend|mutable|namespace|new|operator|'
             r'private|protected|public|reinterpret_cast|'
             r'restrict|static_cast|template|this|throw|throws|'
             r'typeid|typename|using|virtual)\b', Keyword),
            (r'(class)(\s+)', bygroups(Keyword, Text), 'classname'),
            inherit,
         ],
        'root': [
            inherit,
            # C++ Microsoft-isms
            (r'__(virtual_inheritance|uuidof|super|single_inheritance|'
             r'multiple_inheritance|interface|event)\b', Keyword.Reserved),
            # Offload C++ extensions, http://offload.codeplay.com/
            (r'(__offload|__blockingoffload|__outer)\b', Keyword.Pseudo),
        ],
        'classname': [
            (r'[a-zA-Z_][a-zA-Z0-9_]*', Name.Class, '#pop'),
            # template specification
            (r'\s*(?=>)', Text, '#pop'),
        ],
    }

    def analyse_text(text):
        return 0.1


class PikeLexer(CppLexer):
    """
    For `Pike <http://pike.lysator.liu.se/>`_ source code.

    *New in Pygments 1.7.*
    """
    name = 'Pike'
    aliases = ['pike']
    filenames = ['*.pike', '*.pmod']
    mimetypes = ['text/x-pike']

    tokens = {
        'statements': [
            (r'(catch|new|private|protected|public|gauge|'
             r'throw|throws|class|interface|implement|abstract|extends|from|'
             r'this|super|new|constant|final|static|import|use|extern|'
             r'inline|proto|break|continue|if|else|for|'
             r'while|do|switch|case|as|in|version|return|true|false|null|'
             r'__VERSION__|__MAJOR__|__MINOR__|__BUILD__|__REAL_VERSION__|'
             r'__REAL_MAJOR__|__REAL_MINOR__|__REAL_BUILD__|__DATE__|__TIME__|'
             r'__FILE__|__DIR__|__LINE__|__AUTO_BIGNUM__|__NT__|__PIKE__|'
             r'__amigaos__|_Pragma|static_assert|defined|sscanf)\b',
             Keyword),
            (r'(bool|int|long|float|short|double|char|string|object|void|mapping|'
             r'array|multiset|program|function|lambda|mixed|'
             r'[a-z_][a-z0-9_]*_t)\b',
             Keyword.Type),
            (r'(class)(\s+)', bygroups(Keyword, Text), 'classname'),
            (r'[~!%^&*+=|?:<>/-@]', Operator),
            inherit,
        ],
        'classname': [
            (r'[a-zA-Z_][a-zA-Z0-9_]*', Name.Class, '#pop'),
            # template specification
            (r'\s*(?=>)', Text, '#pop'),
        ],
    }


class SwigLexer(CppLexer):
    """
    For `SWIG <http://www.swig.org/>`_ source code.

    *New in Pygments 1.7.*
    """
    name = 'SWIG'
    aliases = ['Swig', 'swig']
    filenames = ['*.swg', '*.i']
    mimetypes = ['text/swig']
    priority = 0.04 # Lower than C/C++ and Objective C/C++

    tokens = {
        'statements': [
            (r'(%[a-z_][a-z0-9_]*)', Name.Function), # SWIG directives
            ('\$\**\&?[a-zA-Z0-9_]+', Name), # Special variables
            (r'##*[a-zA-Z_][a-zA-Z0-9_]*', Comment.Preproc), # Stringification / additional preprocessor directives
            inherit,
         ],
    }

    # This is a far from complete set of SWIG directives
    swig_directives = (
        # Most common directives
        '%apply', '%define', '%director', '%enddef', '%exception', '%extend',
        '%feature', '%fragment', '%ignore', '%immutable', '%import', '%include',
        '%inline', '%insert', '%module', '%newobject', '%nspace', '%pragma',
        '%rename', '%shared_ptr', '%template', '%typecheck', '%typemap',
        # Less common directives
        '%arg', '%attribute', '%bang', '%begin', '%callback', '%catches', '%clear',
        '%constant', '%copyctor', '%csconst', '%csconstvalue', '%csenum',
        '%csmethodmodifiers', '%csnothrowexception', '%default', '%defaultctor',
        '%defaultdtor', '%defined', '%delete', '%delobject', '%descriptor',
        '%exceptionclass', '%exceptionvar', '%extend_smart_pointer', '%fragments',
        '%header', '%ifcplusplus', '%ignorewarn', '%implicit', '%implicitconv',
        '%init', '%javaconst', '%javaconstvalue', '%javaenum', '%javaexception',
        '%javamethodmodifiers', '%kwargs', '%luacode', '%mutable', '%naturalvar',
        '%nestedworkaround', '%perlcode', '%pythonabc', '%pythonappend',
        '%pythoncallback', '%pythoncode', '%pythondynamic', '%pythonmaybecall',
        '%pythonnondynamic', '%pythonprepend', '%refobject', '%shadow', '%sizeof',
        '%trackobjects', '%types', '%unrefobject', '%varargs', '%warn', '%warnfilter')

    def analyse_text(text):
        rv = 0.1 # Same as C/C++
        # Search for SWIG directives, which are conventionally at the beginning of
        # a line. The probability of them being within a line is low, so let another
        # lexer win in this case.
        matches = re.findall(r'^\s*(%[a-z_][a-z0-9_]*)', text, re.M)
        for m in matches:
            if m in SwigLexer.swig_directives:
                rv = 0.98
                break
            else:
                rv = 0.91 # Fraction higher than MatlabLexer
        return rv


class ECLexer(CLexer):
    """
    For eC source code with preprocessor directives.

    *New in Pygments 1.5.*
    """
    name = 'eC'
    aliases = ['ec']
    filenames = ['*.ec', '*.eh']
    mimetypes = ['text/x-echdr', 'text/x-ecsrc']

    tokens = {
        'statements': [
            (r'(virtual|class|private|public|property|import|delete|new|new0|'
             r'renew|renew0|define|get|set|remote|dllexport|dllimport|stdcall|'
             r'subclass|__on_register_module|namespace|using|typed_object|'
             r'any_object|incref|register|watch|stopwatching|firewatchers|'
             r'watchable|class_designer|class_fixed|class_no_expansion|isset|'
             r'class_default_property|property_category|class_data|'
             r'class_property|virtual|thisclass|'
             r'dbtable|dbindex|database_open|dbfield)\b', Keyword),
            (r'(uint|uint16|uint32|uint64|bool|byte|unichar|int64)\b',
             Keyword.Type),
            (r'(class)(\s+)', bygroups(Keyword, Text), 'classname'),
            (r'(null|value|this)\b', Name.Builtin),
            inherit,
        ],
        'classname': [
            (r'[a-zA-Z_][a-zA-Z0-9_]*', Name.Class, '#pop'),
            # template specification
            (r'\s*(?=>)', Text, '#pop'),
        ],
    }


class NesCLexer(CLexer):
    """
    For `nesC <https://github.com/tinyos/nesc>`_ source code with preprocessor
    directives.

    *New in Pygments 1.7.*
    """
    name = 'nesC'
    aliases = ['nesc']
    filenames = ['*.nc']
    mimetypes = ['text/x-nescsrc']

    tokens = {
        'statements': [
            (r'(abstract|as|async|atomic|call|command|component|components|'
             r'configuration|event|extends|generic|implementation|includes|'
             r'interface|module|new|norace|post|provides|signal|task|uses)\b',
             Keyword),
            (r'(nx_struct|nx_union|nx_int8_t|nx_int16_t|nx_int32_t|nx_int64_t|'
             r'nx_uint8_t|nx_uint16_t|nx_uint32_t|nx_uint64_t)\b',
             Keyword.Type),
            inherit,
        ],
    }


class ClayLexer(RegexLexer):
    """
    For `Clay <http://claylabs.com/clay/>`_ source.

    *New in Pygments 1.7.*
    """
    name = 'Clay'
    filenames = ['*.clay']
    aliases = ['clay']
    mimetypes = ['text/x-clay']
    tokens = {
        'root': [
            (r'\s', Text),
            (r'//.*?$', Comment.Singleline),
            (r'/(\\\n)?[*](.|\n)*?[*](\\\n)?/', Comment.Multiline),
            (r'\b(public|private|import|as|record|variant|instance'
             r'|define|overload|default|external|alias'
             r'|rvalue|ref|forward|inline|noinline|forceinline'
             r'|enum|var|and|or|not|if|else|goto|return|while'
             r'|switch|case|break|continue|for|in|true|false|try|catch|throw'
             r'|finally|onerror|staticassert|eval|when|newtype'
             r'|__FILE__|__LINE__|__COLUMN__|__ARG__'
             r')\b', Keyword),
            (r'[~!%^&*+=|:<>/-]', Operator),
            (r'[#(){}\[\],;.]', Punctuation),
            (r'0x[0-9a-fA-F]+[LlUu]*', Number.Hex),
            (r'\d+[LlUu]*', Number.Integer),
            (r'\b(true|false)\b', Name.Builtin),
            (r'(?i)[a-z_?][a-z_?0-9]*', Name),
            (r'"""', String, 'tdqs'),
            (r'"', String, 'dqs'),
        ],
        'strings': [
            (r'(?i)\\(x[0-9a-f]{2}|.)', String.Escape),
            (r'.', String),
        ],
        'nl': [
            (r'\n', String),
        ],
        'dqs': [
            (r'"', String, '#pop'),
            include('strings'),
        ],
        'tdqs': [
            (r'"""', String, '#pop'),
            include('strings'),
            include('nl'),
        ],
    }


class DLexer(RegexLexer):
    """
    For D source.

    *New in Pygments 1.2.*
    """
    name = 'D'
    filenames = ['*.d', '*.di']
    aliases = ['d']
    mimetypes = ['text/x-dsrc']

    tokens = {
        'root': [
            (r'\n', Text),
            (r'\s+', Text),
            #(r'\\\n', Text), # line continuations
            # Comments
            (r'//(.*?)\n', Comment.Single),
            (r'/(\\\n)?[*](.|\n)*?[*](\\\n)?/', Comment.Multiline),
            (r'/\+', Comment.Multiline, 'nested_comment'),
            # Keywords
            (r'(abstract|alias|align|asm|assert|auto|body|break|case|cast'
             r'|catch|class|const|continue|debug|default|delegate|delete'
             r'|deprecated|do|else|enum|export|extern|finally|final'
             r'|foreach_reverse|foreach|for|function|goto|if|import|inout'
             r'|interface|invariant|in|is|lazy|mixin|module|new|nothrow|out'
             r'|override|package|pragma|private|protected|public|pure|ref|return'
             r'|scope|static|struct|super|switch|synchronized|template|this'
             r'|throw|try|typedef|typeid|typeof|union|unittest|version|volatile'
             r'|while|with|__traits)\b', Keyword
            ),
            (r'(bool|byte|cdouble|cent|cfloat|char|creal|dchar|double|float'
             r'|idouble|ifloat|int|ireal|long|real|short|ubyte|ucent|uint|ulong'
             r'|ushort|void|wchar)\b', Keyword.Type
            ),
            (r'(false|true|null)\b', Keyword.Constant),
            (r'macro\b', Keyword.Reserved),
            (r'(string|wstring|dstring)\b', Name.Builtin),
            # FloatLiteral
            # -- HexFloat
            (r'0[xX]([0-9a-fA-F_]*\.[0-9a-fA-F_]+|[0-9a-fA-F_]+)'
             r'[pP][+\-]?[0-9_]+[fFL]?[i]?', Number.Float),
            # -- DecimalFloat
            (r'[0-9_]+(\.[0-9_]+[eE][+\-]?[0-9_]+|'
             r'\.[0-9_]*|[eE][+\-]?[0-9_]+)[fFL]?[i]?', Number.Float),
            (r'\.(0|[1-9][0-9_]*)([eE][+\-]?[0-9_]+)?[fFL]?[i]?', Number.Float),
            # IntegerLiteral
            # -- Binary
            (r'0[Bb][01_]+', Number),
            # -- Octal
            (r'0[0-7_]+', Number.Oct),
            # -- Hexadecimal
            (r'0[xX][0-9a-fA-F_]+', Number.Hex),
            # -- Decimal
            (r'(0|[1-9][0-9_]*)([LUu]|Lu|LU|uL|UL)?', Number.Integer),
            # CharacterLiteral
            (r"""'(\\['"?\\abfnrtv]|\\x[0-9a-fA-F]{2}|\\[0-7]{1,3}"""
             r"""|\\u[0-9a-fA-F]{4}|\\U[0-9a-fA-F]{8}|\\&\w+;|.)'""",
             String.Char
            ),
            # StringLiteral
            # -- WysiwygString
            (r'r"[^"]*"[cwd]?', String),
            # -- AlternateWysiwygString
            (r'`[^`]*`[cwd]?', String),
            # -- DoubleQuotedString
            (r'"(\\\\|\\"|[^"])*"[cwd]?', String),
            # -- EscapeSequence
            (r"\\(['\"?\\abfnrtv]|x[0-9a-fA-F]{2}|[0-7]{1,3}"
             r"|u[0-9a-fA-F]{4}|U[0-9a-fA-F]{8}|&\w+;)",
             String
            ),
            # -- HexString
            (r'x"[0-9a-fA-F_\s]*"[cwd]?', String),
            # -- DelimitedString
            (r'q"\[', String, 'delimited_bracket'),
            (r'q"\(', String, 'delimited_parenthesis'),
            (r'q"<', String, 'delimited_angle'),
            (r'q"{', String, 'delimited_curly'),
            (r'q"([a-zA-Z_]\w*)\n.*?\n\1"', String),
            (r'q"(.).*?\1"', String),
            # -- TokenString
            (r'q{', String, 'token_string'),
            # Tokens
            (r'(~=|\^=|%=|\*=|==|!>=|!<=|!<>=|!<>|!<|!>|!=|>>>=|>>>|>>=|>>|>='
             r'|<>=|<>|<<=|<<|<=|\+\+|\+=|--|-=|\|\||\|=|&&|&=|\.\.\.|\.\.|/=)'
             r'|[/.&|\-+<>!()\[\]{}?,;:$=*%^~]', Punctuation
            ),
            # Identifier
            (r'[a-zA-Z_]\w*', Name),
        ],
        'nested_comment': [
            (r'[^+/]+', Comment.Multiline),
            (r'/\+', Comment.Multiline, '#push'),
            (r'\+/', Comment.Multiline, '#pop'),
            (r'[+/]', Comment.Multiline),
        ],
        'token_string': [
            (r'{', Punctuation, 'token_string_nest'),
            (r'}', String, '#pop'),
            include('root'),
        ],
        'token_string_nest': [
            (r'{', Punctuation, '#push'),
            (r'}', Punctuation, '#pop'),
            include('root'),
        ],
        'delimited_bracket': [
            (r'[^\[\]]+', String),
            (r'\[', String, 'delimited_inside_bracket'),
            (r'\]"', String, '#pop'),
        ],
        'delimited_inside_bracket': [
            (r'[^\[\]]+', String),
            (r'\[', String, '#push'),
            (r'\]', String, '#pop'),
        ],
        'delimited_parenthesis': [
            (r'[^\(\)]+', String),
            (r'\(', String, 'delimited_inside_parenthesis'),
            (r'\)"', String, '#pop'),
        ],
        'delimited_inside_parenthesis': [
            (r'[^\(\)]+', String),
            (r'\(', String, '#push'),
            (r'\)', String, '#pop'),
        ],
        'delimited_angle': [
            (r'[^<>]+', String),
            (r'<', String, 'delimited_inside_angle'),
            (r'>"', String, '#pop'),
        ],
        'delimited_inside_angle': [
            (r'[^<>]+', String),
            (r'<', String, '#push'),
            (r'>', String, '#pop'),
        ],
        'delimited_curly': [
            (r'[^{}]+', String),
            (r'{', String, 'delimited_inside_curly'),
            (r'}"', String, '#pop'),
        ],
        'delimited_inside_curly': [
            (r'[^{}]+', String),
            (r'{', String, '#push'),
            (r'}', String, '#pop'),
        ],
    }


class DelphiLexer(Lexer):
    """
    For `Delphi <http://www.borland.com/delphi/>`_ (Borland Object Pascal),
    Turbo Pascal and Free Pascal source code.

    Additional options accepted:

    `turbopascal`
        Highlight Turbo Pascal specific keywords (default: ``True``).
    `delphi`
        Highlight Borland Delphi specific keywords (default: ``True``).
    `freepascal`
        Highlight Free Pascal specific keywords (default: ``True``).
    `units`
        A list of units that should be considered builtin, supported are
        ``System``, ``SysUtils``, ``Classes`` and ``Math``.
        Default is to consider all of them builtin.
    """
    name = 'Delphi'
    aliases = ['delphi', 'pas', 'pascal', 'objectpascal']
    filenames = ['*.pas']
    mimetypes = ['text/x-pascal']

    TURBO_PASCAL_KEYWORDS = [
        'absolute', 'and', 'array', 'asm', 'begin', 'break', 'case',
        'const', 'constructor', 'continue', 'destructor', 'div', 'do',
        'downto', 'else', 'end', 'file', 'for', 'function', 'goto',
        'if', 'implementation', 'in', 'inherited', 'inline', 'interface',
        'label', 'mod', 'nil', 'not', 'object', 'of', 'on', 'operator',
        'or', 'packed', 'procedure', 'program', 'record', 'reintroduce',
        'repeat', 'self', 'set', 'shl', 'shr', 'string', 'then', 'to',
        'type', 'unit', 'until', 'uses', 'var', 'while', 'with', 'xor'
    ]

    DELPHI_KEYWORDS = [
        'as', 'class', 'except', 'exports', 'finalization', 'finally',
        'initialization', 'is', 'library', 'on', 'property', 'raise',
        'threadvar', 'try'
    ]

    FREE_PASCAL_KEYWORDS = [
        'dispose', 'exit', 'false', 'new', 'true'
    ]

    BLOCK_KEYWORDS = set([
        'begin', 'class', 'const', 'constructor', 'destructor', 'end',
        'finalization', 'function', 'implementation', 'initialization',
        'label', 'library', 'operator', 'procedure', 'program', 'property',
        'record', 'threadvar', 'type', 'unit', 'uses', 'var'
    ])

    FUNCTION_MODIFIERS = set([
        'alias', 'cdecl', 'export', 'inline', 'interrupt', 'nostackframe',
        'pascal', 'register', 'safecall', 'softfloat', 'stdcall',
        'varargs', 'name', 'dynamic', 'near', 'virtual', 'external',
        'override', 'assembler'
    ])

    # XXX: those aren't global. but currently we know no way for defining
    #      them just for the type context.
    DIRECTIVES = set([
        'absolute', 'abstract', 'assembler', 'cppdecl', 'default', 'far',
        'far16', 'forward', 'index', 'oldfpccall', 'private', 'protected',
        'published', 'public'
    ])

    BUILTIN_TYPES = set([
        'ansichar', 'ansistring', 'bool', 'boolean', 'byte', 'bytebool',
        'cardinal', 'char', 'comp', 'currency', 'double', 'dword',
        'extended', 'int64', 'integer', 'iunknown', 'longbool', 'longint',
        'longword', 'pansichar', 'pansistring', 'pbool', 'pboolean',
        'pbyte', 'pbytearray', 'pcardinal', 'pchar', 'pcomp', 'pcurrency',
        'pdate', 'pdatetime', 'pdouble', 'pdword', 'pextended', 'phandle',
        'pint64', 'pinteger', 'plongint', 'plongword', 'pointer',
        'ppointer', 'pshortint', 'pshortstring', 'psingle', 'psmallint',
        'pstring', 'pvariant', 'pwidechar', 'pwidestring', 'pword',
        'pwordarray', 'pwordbool', 'real', 'real48', 'shortint',
        'shortstring', 'single', 'smallint', 'string', 'tclass', 'tdate',
        'tdatetime', 'textfile', 'thandle', 'tobject', 'ttime', 'variant',
        'widechar', 'widestring', 'word', 'wordbool'
    ])

    BUILTIN_UNITS = {
        'System': [
            'abs', 'acquireexceptionobject', 'addr', 'ansitoutf8',
            'append', 'arctan', 'assert', 'assigned', 'assignfile',
            'beginthread', 'blockread', 'blockwrite', 'break', 'chdir',
            'chr', 'close', 'closefile', 'comptocurrency', 'comptodouble',
            'concat', 'continue', 'copy', 'cos', 'dec', 'delete',
            'dispose', 'doubletocomp', 'endthread', 'enummodules',
            'enumresourcemodules', 'eof', 'eoln', 'erase', 'exceptaddr',
            'exceptobject', 'exclude', 'exit', 'exp', 'filepos', 'filesize',
            'fillchar', 'finalize', 'findclasshinstance', 'findhinstance',
            'findresourcehinstance', 'flush', 'frac', 'freemem',
            'get8087cw', 'getdir', 'getlasterror', 'getmem',
            'getmemorymanager', 'getmodulefilename', 'getvariantmanager',
            'halt', 'hi', 'high', 'inc', 'include', 'initialize', 'insert',
            'int', 'ioresult', 'ismemorymanagerset', 'isvariantmanagerset',
            'length', 'ln', 'lo', 'low', 'mkdir', 'move', 'new', 'odd',
            'olestrtostring', 'olestrtostrvar', 'ord', 'paramcount',
            'paramstr', 'pi', 'pos', 'pred', 'ptr', 'pucs4chars', 'random',
            'randomize', 'read', 'readln', 'reallocmem',
            'releaseexceptionobject', 'rename', 'reset', 'rewrite', 'rmdir',
            'round', 'runerror', 'seek', 'seekeof', 'seekeoln',
            'set8087cw', 'setlength', 'setlinebreakstyle',
            'setmemorymanager', 'setstring', 'settextbuf',
            'setvariantmanager', 'sin', 'sizeof', 'slice', 'sqr', 'sqrt',
            'str', 'stringofchar', 'stringtoolestr', 'stringtowidechar',
            'succ', 'swap', 'trunc', 'truncate', 'typeinfo',
            'ucs4stringtowidestring', 'unicodetoutf8', 'uniquestring',
            'upcase', 'utf8decode', 'utf8encode', 'utf8toansi',
            'utf8tounicode', 'val', 'vararrayredim', 'varclear',
            'widecharlentostring', 'widecharlentostrvar',
            'widechartostring', 'widechartostrvar',
            'widestringtoucs4string', 'write', 'writeln'
        ],
        'SysUtils': [
            'abort', 'addexitproc', 'addterminateproc', 'adjustlinebreaks',
            'allocmem', 'ansicomparefilename', 'ansicomparestr',
            'ansicomparetext', 'ansidequotedstr', 'ansiextractquotedstr',
            'ansilastchar', 'ansilowercase', 'ansilowercasefilename',
            'ansipos', 'ansiquotedstr', 'ansisamestr', 'ansisametext',
            'ansistrcomp', 'ansistricomp', 'ansistrlastchar', 'ansistrlcomp',
            'ansistrlicomp', 'ansistrlower', 'ansistrpos', 'ansistrrscan',
            'ansistrscan', 'ansistrupper', 'ansiuppercase',
            'ansiuppercasefilename', 'appendstr', 'assignstr', 'beep',
            'booltostr', 'bytetocharindex', 'bytetocharlen', 'bytetype',
            'callterminateprocs', 'changefileext', 'charlength',
            'chartobyteindex', 'chartobytelen', 'comparemem', 'comparestr',
            'comparetext', 'createdir', 'createguid', 'currentyear',
            'currtostr', 'currtostrf', 'date', 'datetimetofiledate',
            'datetimetostr', 'datetimetostring', 'datetimetosystemtime',
            'datetimetotimestamp', 'datetostr', 'dayofweek', 'decodedate',
            'decodedatefully', 'decodetime', 'deletefile', 'directoryexists',
            'diskfree', 'disksize', 'disposestr', 'encodedate', 'encodetime',
            'exceptionerrormessage', 'excludetrailingbackslash',
            'excludetrailingpathdelimiter', 'expandfilename',
            'expandfilenamecase', 'expanduncfilename', 'extractfiledir',
            'extractfiledrive', 'extractfileext', 'extractfilename',
            'extractfilepath', 'extractrelativepath', 'extractshortpathname',
            'fileage', 'fileclose', 'filecreate', 'filedatetodatetime',
            'fileexists', 'filegetattr', 'filegetdate', 'fileisreadonly',
            'fileopen', 'fileread', 'filesearch', 'fileseek', 'filesetattr',
            'filesetdate', 'filesetreadonly', 'filewrite', 'finalizepackage',
            'findclose', 'findcmdlineswitch', 'findfirst', 'findnext',
            'floattocurr', 'floattodatetime', 'floattodecimal', 'floattostr',
            'floattostrf', 'floattotext', 'floattotextfmt', 'fmtloadstr',
            'fmtstr', 'forcedirectories', 'format', 'formatbuf', 'formatcurr',
            'formatdatetime', 'formatfloat', 'freeandnil', 'getcurrentdir',
            'getenvironmentvariable', 'getfileversion', 'getformatsettings',
            'getlocaleformatsettings', 'getmodulename', 'getpackagedescription',
            'getpackageinfo', 'gettime', 'guidtostring', 'incamonth',
            'includetrailingbackslash', 'includetrailingpathdelimiter',
            'incmonth', 'initializepackage', 'interlockeddecrement',
            'interlockedexchange', 'interlockedexchangeadd',
            'interlockedincrement', 'inttohex', 'inttostr', 'isdelimiter',
            'isequalguid', 'isleapyear', 'ispathdelimiter', 'isvalidident',
            'languages', 'lastdelimiter', 'loadpackage', 'loadstr',
            'lowercase', 'msecstotimestamp', 'newstr', 'nextcharindex', 'now',
            'outofmemoryerror', 'quotedstr', 'raiselastoserror',
            'raiselastwin32error', 'removedir', 'renamefile', 'replacedate',
            'replacetime', 'safeloadlibrary', 'samefilename', 'sametext',
            'setcurrentdir', 'showexception', 'sleep', 'stralloc', 'strbufsize',
            'strbytetype', 'strcat', 'strcharlength', 'strcomp', 'strcopy',
            'strdispose', 'strecopy', 'strend', 'strfmt', 'stricomp',
            'stringreplace', 'stringtoguid', 'strlcat', 'strlcomp', 'strlcopy',
            'strlen', 'strlfmt', 'strlicomp', 'strlower', 'strmove', 'strnew',
            'strnextchar', 'strpas', 'strpcopy', 'strplcopy', 'strpos',
            'strrscan', 'strscan', 'strtobool', 'strtobooldef', 'strtocurr',
            'strtocurrdef', 'strtodate', 'strtodatedef', 'strtodatetime',
            'strtodatetimedef', 'strtofloat', 'strtofloatdef', 'strtoint',
            'strtoint64', 'strtoint64def', 'strtointdef', 'strtotime',
            'strtotimedef', 'strupper', 'supports', 'syserrormessage',
            'systemtimetodatetime', 'texttofloat', 'time', 'timestamptodatetime',
            'timestamptomsecs', 'timetostr', 'trim', 'trimleft', 'trimright',
            'tryencodedate', 'tryencodetime', 'tryfloattocurr', 'tryfloattodatetime',
            'trystrtobool', 'trystrtocurr', 'trystrtodate', 'trystrtodatetime',
            'trystrtofloat', 'trystrtoint', 'trystrtoint64', 'trystrtotime',
            'unloadpackage', 'uppercase', 'widecomparestr', 'widecomparetext',
            'widefmtstr', 'wideformat', 'wideformatbuf', 'widelowercase',
            'widesamestr', 'widesametext', 'wideuppercase', 'win32check',
            'wraptext'
        ],
        'Classes': [
            'activateclassgroup', 'allocatehwnd', 'bintohex', 'checksynchronize',
            'collectionsequal', 'countgenerations', 'deallocatehwnd', 'equalrect',
            'extractstrings', 'findclass', 'findglobalcomponent', 'getclass',
            'groupdescendantswith', 'hextobin', 'identtoint',
            'initinheritedcomponent', 'inttoident', 'invalidpoint',
            'isuniqueglobalcomponentname', 'linestart', 'objectbinarytotext',
            'objectresourcetotext', 'objecttexttobinary', 'objecttexttoresource',
            'pointsequal', 'readcomponentres', 'readcomponentresex',
            'readcomponentresfile', 'rect', 'registerclass', 'registerclassalias',
            'registerclasses', 'registercomponents', 'registerintegerconsts',
            'registernoicon', 'registernonactivex', 'smallpoint', 'startclassgroup',
            'teststreamformat', 'unregisterclass', 'unregisterclasses',
            'unregisterintegerconsts', 'unregistermoduleclasses',
            'writecomponentresfile'
        ],
        'Math': [
            'arccos', 'arccosh', 'arccot', 'arccoth', 'arccsc', 'arccsch', 'arcsec',
            'arcsech', 'arcsin', 'arcsinh', 'arctan2', 'arctanh', 'ceil',
            'comparevalue', 'cosecant', 'cosh', 'cot', 'cotan', 'coth', 'csc',
            'csch', 'cycletodeg', 'cycletograd', 'cycletorad', 'degtocycle',
            'degtograd', 'degtorad', 'divmod', 'doubledecliningbalance',
            'ensurerange', 'floor', 'frexp', 'futurevalue', 'getexceptionmask',
            'getprecisionmode', 'getroundmode', 'gradtocycle', 'gradtodeg',
            'gradtorad', 'hypot', 'inrange', 'interestpayment', 'interestrate',
            'internalrateofreturn', 'intpower', 'isinfinite', 'isnan', 'iszero',
            'ldexp', 'lnxp1', 'log10', 'log2', 'logn', 'max', 'maxintvalue',
            'maxvalue', 'mean', 'meanandstddev', 'min', 'minintvalue', 'minvalue',
            'momentskewkurtosis', 'netpresentvalue', 'norm', 'numberofperiods',
            'payment', 'periodpayment', 'poly', 'popnstddev', 'popnvariance',
            'power', 'presentvalue', 'radtocycle', 'radtodeg', 'radtograd',
            'randg', 'randomrange', 'roundto', 'samevalue', 'sec', 'secant',
            'sech', 'setexceptionmask', 'setprecisionmode', 'setroundmode',
            'sign', 'simpleroundto', 'sincos', 'sinh', 'slndepreciation', 'stddev',
            'sum', 'sumint', 'sumofsquares', 'sumsandsquares', 'syddepreciation',
            'tan', 'tanh', 'totalvariance', 'variance'
        ]
    }

    ASM_REGISTERS = set([
        'ah', 'al', 'ax', 'bh', 'bl', 'bp', 'bx', 'ch', 'cl', 'cr0',
        'cr1', 'cr2', 'cr3', 'cr4', 'cs', 'cx', 'dh', 'di', 'dl', 'dr0',
        'dr1', 'dr2', 'dr3', 'dr4', 'dr5', 'dr6', 'dr7', 'ds', 'dx',
        'eax', 'ebp', 'ebx', 'ecx', 'edi', 'edx', 'es', 'esi', 'esp',
        'fs', 'gs', 'mm0', 'mm1', 'mm2', 'mm3', 'mm4', 'mm5', 'mm6',
        'mm7', 'si', 'sp', 'ss', 'st0', 'st1', 'st2', 'st3', 'st4', 'st5',
        'st6', 'st7', 'xmm0', 'xmm1', 'xmm2', 'xmm3', 'xmm4', 'xmm5',
        'xmm6', 'xmm7'
    ])

    ASM_INSTRUCTIONS = set([
        'aaa', 'aad', 'aam', 'aas', 'adc', 'add', 'and', 'arpl', 'bound',
        'bsf', 'bsr', 'bswap', 'bt', 'btc', 'btr', 'bts', 'call', 'cbw',
        'cdq', 'clc', 'cld', 'cli', 'clts', 'cmc', 'cmova', 'cmovae',
        'cmovb', 'cmovbe', 'cmovc', 'cmovcxz', 'cmove', 'cmovg',
        'cmovge', 'cmovl', 'cmovle', 'cmovna', 'cmovnae', 'cmovnb',
        'cmovnbe', 'cmovnc', 'cmovne', 'cmovng', 'cmovnge', 'cmovnl',
        'cmovnle', 'cmovno', 'cmovnp', 'cmovns', 'cmovnz', 'cmovo',
        'cmovp', 'cmovpe', 'cmovpo', 'cmovs', 'cmovz', 'cmp', 'cmpsb',
        'cmpsd', 'cmpsw', 'cmpxchg', 'cmpxchg486', 'cmpxchg8b', 'cpuid',
        'cwd', 'cwde', 'daa', 'das', 'dec', 'div', 'emms', 'enter', 'hlt',
        'ibts', 'icebp', 'idiv', 'imul', 'in', 'inc', 'insb', 'insd',
        'insw', 'int', 'int01', 'int03', 'int1', 'int3', 'into', 'invd',
        'invlpg', 'iret', 'iretd', 'iretw', 'ja', 'jae', 'jb', 'jbe',
        'jc', 'jcxz', 'jcxz', 'je', 'jecxz', 'jg', 'jge', 'jl', 'jle',
        'jmp', 'jna', 'jnae', 'jnb', 'jnbe', 'jnc', 'jne', 'jng', 'jnge',
        'jnl', 'jnle', 'jno', 'jnp', 'jns', 'jnz', 'jo', 'jp', 'jpe',
        'jpo', 'js', 'jz', 'lahf', 'lar', 'lcall', 'lds', 'lea', 'leave',
        'les', 'lfs', 'lgdt', 'lgs', 'lidt', 'ljmp', 'lldt', 'lmsw',
        'loadall', 'loadall286', 'lock', 'lodsb', 'lodsd', 'lodsw',
        'loop', 'loope', 'loopne', 'loopnz', 'loopz', 'lsl', 'lss', 'ltr',
        'mov', 'movd', 'movq', 'movsb', 'movsd', 'movsw', 'movsx',
        'movzx', 'mul', 'neg', 'nop', 'not', 'or', 'out', 'outsb', 'outsd',
        'outsw', 'pop', 'popa', 'popad', 'popaw', 'popf', 'popfd', 'popfw',
        'push', 'pusha', 'pushad', 'pushaw', 'pushf', 'pushfd', 'pushfw',
        'rcl', 'rcr', 'rdmsr', 'rdpmc', 'rdshr', 'rdtsc', 'rep', 'repe',
        'repne', 'repnz', 'repz', 'ret', 'retf', 'retn', 'rol', 'ror',
        'rsdc', 'rsldt', 'rsm', 'sahf', 'sal', 'salc', 'sar', 'sbb',
        'scasb', 'scasd', 'scasw', 'seta', 'setae', 'setb', 'setbe',
        'setc', 'setcxz', 'sete', 'setg', 'setge', 'setl', 'setle',
        'setna', 'setnae', 'setnb', 'setnbe', 'setnc', 'setne', 'setng',
        'setnge', 'setnl', 'setnle', 'setno', 'setnp', 'setns', 'setnz',
        'seto', 'setp', 'setpe', 'setpo', 'sets', 'setz', 'sgdt', 'shl',
        'shld', 'shr', 'shrd', 'sidt', 'sldt', 'smi', 'smint', 'smintold',
        'smsw', 'stc', 'std', 'sti', 'stosb', 'stosd', 'stosw', 'str',
        'sub', 'svdc', 'svldt', 'svts', 'syscall', 'sysenter', 'sysexit',
        'sysret', 'test', 'ud1', 'ud2', 'umov', 'verr', 'verw', 'wait',
        'wbinvd', 'wrmsr', 'wrshr', 'xadd', 'xbts', 'xchg', 'xlat',
        'xlatb', 'xor'
    ])

    def __init__(self, **options):
        Lexer.__init__(self, **options)
        self.keywords = set()
        if get_bool_opt(options, 'turbopascal', True):
            self.keywords.update(self.TURBO_PASCAL_KEYWORDS)
        if get_bool_opt(options, 'delphi', True):
            self.keywords.update(self.DELPHI_KEYWORDS)
        if get_bool_opt(options, 'freepascal', True):
            self.keywords.update(self.FREE_PASCAL_KEYWORDS)
        self.builtins = set()
        for unit in get_list_opt(options, 'units', self.BUILTIN_UNITS.keys()):
            self.builtins.update(self.BUILTIN_UNITS[unit])

    def get_tokens_unprocessed(self, text):
        scanner = Scanner(text, re.DOTALL | re.MULTILINE | re.IGNORECASE)
        stack = ['initial']
        in_function_block = False
        in_property_block = False
        was_dot = False
        next_token_is_function = False
        next_token_is_property = False
        collect_labels = False
        block_labels = set()
        brace_balance = [0, 0]

        while not scanner.eos:
            token = Error

            if stack[-1] == 'initial':
                if scanner.scan(r'\s+'):
                    token = Text
                elif scanner.scan(r'\{.*?\}|\(\*.*?\*\)'):
                    if scanner.match.startswith('$'):
                        token = Comment.Preproc
                    else:
                        token = Comment.Multiline
                elif scanner.scan(r'//.*?$'):
                    token = Comment.Single
                elif scanner.scan(r'[-+*\/=<>:;,.@\^]'):
                    token = Operator
                    # stop label highlighting on next ";"
                    if collect_labels and scanner.match == ';':
                        collect_labels = False
                elif scanner.scan(r'[\(\)\[\]]+'):
                    token = Punctuation
                    # abort function naming ``foo = Function(...)``
                    next_token_is_function = False
                    # if we are in a function block we count the open
                    # braces because ootherwise it's impossible to
                    # determine the end of the modifier context
                    if in_function_block or in_property_block:
                        if scanner.match == '(':
                            brace_balance[0] += 1
                        elif scanner.match == ')':
                            brace_balance[0] -= 1
                        elif scanner.match == '[':
                            brace_balance[1] += 1
                        elif scanner.match == ']':
                            brace_balance[1] -= 1
                elif scanner.scan(r'[A-Za-z_][A-Za-z_0-9]*'):
                    lowercase_name = scanner.match.lower()
                    if lowercase_name == 'result':
                        token = Name.Builtin.Pseudo
                    elif lowercase_name in self.keywords:
                        token = Keyword
                        # if we are in a special block and a
                        # block ending keyword occours (and the parenthesis
                        # is balanced) we end the current block context
                        if (in_function_block or in_property_block) and \
                           lowercase_name in self.BLOCK_KEYWORDS and \
                           brace_balance[0] <= 0 and \
                           brace_balance[1] <= 0:
                            in_function_block = False
                            in_property_block = False
                            brace_balance = [0, 0]
                            block_labels = set()
                        if lowercase_name in ('label', 'goto'):
                            collect_labels = True
                        elif lowercase_name == 'asm':
                            stack.append('asm')
                        elif lowercase_name == 'property':
                            in_property_block = True
                            next_token_is_property = True
                        elif lowercase_name in ('procedure', 'operator',
                                                'function', 'constructor',
                                                'destructor'):
                            in_function_block = True
                            next_token_is_function = True
                    # we are in a function block and the current name
                    # is in the set of registered modifiers. highlight
                    # it as pseudo keyword
                    elif in_function_block and \
                         lowercase_name in self.FUNCTION_MODIFIERS:
                        token = Keyword.Pseudo
                    # if we are in a property highlight some more
                    # modifiers
                    elif in_property_block and \
                         lowercase_name in ('read', 'write'):
                        token = Keyword.Pseudo
                        next_token_is_function = True
                    # if the last iteration set next_token_is_function
                    # to true we now want this name highlighted as
                    # function. so do that and reset the state
                    elif next_token_is_function:
                        # Look if the next token is a dot. If yes it's
                        # not a function, but a class name and the
                        # part after the dot a function name
                        if scanner.test(r'\s*\.\s*'):
                            token = Name.Class
                        # it's not a dot, our job is done
                        else:
                            token = Name.Function
                            next_token_is_function = False
                    # same for properties
                    elif next_token_is_property:
                        token = Name.Property
                        next_token_is_property = False
                    # Highlight this token as label and add it
                    # to the list of known labels
                    elif collect_labels:
                        token = Name.Label
                        block_labels.add(scanner.match.lower())
                    # name is in list of known labels
                    elif lowercase_name in block_labels:
                        token = Name.Label
                    elif lowercase_name in self.BUILTIN_TYPES:
                        token = Keyword.Type
                    elif lowercase_name in self.DIRECTIVES:
                        token = Keyword.Pseudo
                    # builtins are just builtins if the token
                    # before isn't a dot
                    elif not was_dot and lowercase_name in self.builtins:
                        token = Name.Builtin
                    else:
                        token = Name
                elif scanner.scan(r"'"):
                    token = String
                    stack.append('string')
                elif scanner.scan(r'\#(\d+|\$[0-9A-Fa-f]+)'):
                    token = String.Char
                elif scanner.scan(r'\$[0-9A-Fa-f]+'):
                    token = Number.Hex
                elif scanner.scan(r'\d+(?![eE]|\.[^.])'):
                    token = Number.Integer
                elif scanner.scan(r'\d+(\.\d+([eE][+-]?\d+)?|[eE][+-]?\d+)'):
                    token = Number.Float
                else:
                    # if the stack depth is deeper than once, pop
                    if len(stack) > 1:
                        stack.pop()
                    scanner.get_char()

            elif stack[-1] == 'string':
                if scanner.scan(r"''"):
                    token = String.Escape
                elif scanner.scan(r"'"):
                    token = String
                    stack.pop()
                elif scanner.scan(r"[^']*"):
                    token = String
                else:
                    scanner.get_char()
                    stack.pop()

            elif stack[-1] == 'asm':
                if scanner.scan(r'\s+'):
                    token = Text
                elif scanner.scan(r'end'):
                    token = Keyword
                    stack.pop()
                elif scanner.scan(r'\{.*?\}|\(\*.*?\*\)'):
                    if scanner.match.startswith('$'):
                        token = Comment.Preproc
                    else:
                        token = Comment.Multiline
                elif scanner.scan(r'//.*?$'):
                    token = Comment.Single
                elif scanner.scan(r"'"):
                    token = String
                    stack.append('string')
                elif scanner.scan(r'@@[A-Za-z_][A-Za-z_0-9]*'):
                    token = Name.Label
                elif scanner.scan(r'[A-Za-z_][A-Za-z_0-9]*'):
                    lowercase_name = scanner.match.lower()
                    if lowercase_name in self.ASM_INSTRUCTIONS:
                        token = Keyword
                    elif lowercase_name in self.ASM_REGISTERS:
                        token = Name.Builtin
                    else:
                        token = Name
                elif scanner.scan(r'[-+*\/=<>:;,.@\^]+'):
                    token = Operator
                elif scanner.scan(r'[\(\)\[\]]+'):
                    token = Punctuation
                elif scanner.scan(r'\$[0-9A-Fa-f]+'):
                    token = Number.Hex
                elif scanner.scan(r'\d+(?![eE]|\.[^.])'):
                    token = Number.Integer
                elif scanner.scan(r'\d+(\.\d+([eE][+-]?\d+)?|[eE][+-]?\d+)'):
                    token = Number.Float
                else:
                    scanner.get_char()
                    stack.pop()

            # save the dot!!!11
            if scanner.match.strip():
                was_dot = scanner.match == '.'
            yield scanner.start_pos, token, scanner.match or ''


class DylanLexer(RegexLexer):
    """
    For the `Dylan <http://www.opendylan.org/>`_ language.

    *New in Pygments 0.7.*
    """

    name = 'Dylan'
    aliases = ['dylan']
    filenames = ['*.dylan', '*.dyl', '*.intr']
    mimetypes = ['text/x-dylan']

    flags = re.IGNORECASE

    builtins = set([
        'subclass', 'abstract', 'block', 'concrete', 'constant', 'class',
        'compiler-open', 'compiler-sideways', 'domain', 'dynamic',
        'each-subclass', 'exception', 'exclude', 'function', 'generic',
        'handler', 'inherited', 'inline', 'inline-only', 'instance',
        'interface', 'import', 'keyword', 'library', 'macro', 'method',
        'module', 'open', 'primary', 'required', 'sealed', 'sideways',
        'singleton', 'slot', 'thread', 'variable', 'virtual'])

    keywords = set([
        'above', 'afterwards', 'begin', 'below', 'by', 'case', 'cleanup',
        'create', 'define', 'else', 'elseif', 'end', 'export', 'finally',
        'for', 'from', 'if', 'in', 'let', 'local', 'otherwise', 'rename',
        'select', 'signal', 'then', 'to', 'unless', 'until', 'use', 'when',
        'while'])

    operators = set([
        '~', '+', '-', '*', '|', '^', '=', '==', '~=', '~==', '<', '<=',
        '>', '>=', '&', '|'])

    functions = set([
        'abort', 'abs', 'add', 'add!', 'add-method', 'add-new', 'add-new!',
        'all-superclasses', 'always', 'any?', 'applicable-method?', 'apply',
        'aref', 'aref-setter', 'as', 'as-lowercase', 'as-lowercase!',
        'as-uppercase', 'as-uppercase!', 'ash', 'backward-iteration-protocol',
        'break', 'ceiling', 'ceiling/', 'cerror', 'check-type', 'choose',
        'choose-by', 'complement', 'compose', 'concatenate', 'concatenate-as',
        'condition-format-arguments', 'condition-format-string', 'conjoin',
        'copy-sequence', 'curry', 'default-handler', 'dimension', 'dimensions',
        'direct-subclasses', 'direct-superclasses', 'disjoin', 'do',
        'do-handlers', 'element', 'element-setter', 'empty?', 'error', 'even?',
        'every?', 'false-or', 'fill!', 'find-key', 'find-method', 'first',
        'first-setter', 'floor', 'floor/', 'forward-iteration-protocol',
        'function-arguments', 'function-return-values',
        'function-specializers', 'gcd', 'generic-function-mandatory-keywords',
        'generic-function-methods', 'head', 'head-setter', 'identity',
        'initialize', 'instance?', 'integral?', 'intersection',
        'key-sequence', 'key-test', 'last', 'last-setter', 'lcm', 'limited',
        'list', 'logand', 'logbit?', 'logior', 'lognot', 'logxor', 'make',
        'map', 'map-as', 'map-into', 'max', 'member?', 'merge-hash-codes',
        'min', 'modulo', 'negative', 'negative?', 'next-method',
        'object-class', 'object-hash', 'odd?', 'one-of', 'pair', 'pop',
        'pop-last', 'positive?', 'push', 'push-last', 'range', 'rank',
        'rcurry', 'reduce', 'reduce1', 'remainder', 'remove', 'remove!',
        'remove-duplicates', 'remove-duplicates!', 'remove-key!',
        'remove-method', 'replace-elements!', 'replace-subsequence!',
        'restart-query', 'return-allowed?', 'return-description',
        'return-query', 'reverse', 'reverse!', 'round', 'round/',
        'row-major-index', 'second', 'second-setter', 'shallow-copy',
        'signal', 'singleton', 'size', 'size-setter', 'slot-initialized?',
        'sort', 'sort!', 'sorted-applicable-methods', 'subsequence-position',
        'subtype?', 'table-protocol', 'tail', 'tail-setter', 'third',
        'third-setter', 'truncate', 'truncate/', 'type-error-expected-type',
        'type-error-value', 'type-for-copy', 'type-union', 'union', 'values',
        'vector', 'zero?'])

    valid_name = '\\\\?[a-zA-Z0-9' + re.escape('!&*<>|^$%@_-+~?/=') + ']+'

    def get_tokens_unprocessed(self, text):
        for index, token, value in RegexLexer.get_tokens_unprocessed(self, text):
            if token is Name:
                lowercase_value = value.lower()
                if lowercase_value in self.builtins:
                    yield index, Name.Builtin, value
                    continue
                if lowercase_value in self.keywords:
                    yield index, Keyword, value
                    continue
                if lowercase_value in self.functions:
                    yield index, Name.Builtin, value
                    continue
                if lowercase_value in self.operators:
                    yield index, Operator, value
                    continue
            yield index, token, value

    tokens = {
        'root': [
            # Whitespace
            (r'\s+', Text),

            # single line comment
            (r'//.*?\n', Comment.Single),

            # lid header
            (r'([A-Za-z0-9-]+)(:)([ \t]*)(.*(?:\n[ \t].+)*)',
                bygroups(Name.Attribute, Operator, Text, String)),

            ('', Text, 'code') # no header match, switch to code
        ],
        'code': [
            # Whitespace
            (r'\s+', Text),

            # single line comment
            (r'//.*?\n', Comment.Single),

            # multi-line comment
            (r'/\*', Comment.Multiline, 'comment'),

            # strings and characters
            (r'"', String, 'string'),
            (r"'(\\.|\\[0-7]{1,3}|\\x[a-fA-F0-9]{1,2}|[^\\\'\n])'", String.Char),

            # binary integer
            (r'#[bB][01]+', Number),

            # octal integer
            (r'#[oO][0-7]+', Number.Oct),

            # floating point
            (r'[-+]?(\d*\.\d+(e[-+]?\d+)?|\d+(\.\d*)?e[-+]?\d+)', Number.Float),

            # decimal integer
            (r'[-+]?\d+', Number.Integer),

            # hex integer
            (r'#[xX][0-9a-fA-F]+', Number.Hex),

            # Macro parameters
            (r'(\?' + valid_name + ')(:)'
             r'(token|name|variable|expression|body|case-body|\*)',
                bygroups(Name.Tag, Operator, Name.Builtin)),
            (r'(\?)(:)(token|name|variable|expression|body|case-body|\*)',
                bygroups(Name.Tag, Operator, Name.Builtin)),
            (r'\?' + valid_name, Name.Tag),

            # Punctuation
            (r'(=>|::|#\(|#\[|##|\?|\?\?|\?=|[(){}\[\],\.;])', Punctuation),

            # Most operators are picked up as names and then re-flagged.
            # This one isn't valid in a name though, so we pick it up now.
            (r':=', Operator),

            # Pick up #t / #f before we match other stuff with #.
            (r'#[tf]', Literal),

            # #"foo" style keywords
            (r'#"', String.Symbol, 'keyword'),

            # #rest, #key, #all-keys, etc.
            (r'#[a-zA-Z0-9-]+', Keyword),

            # required-init-keyword: style keywords.
            (valid_name + ':', Keyword),

            # class names
            (r'<' + valid_name + '>', Name.Class),

            # define variable forms.
            (r'\*' + valid_name + '\*', Name.Variable.Global),

            # define constant forms.
            (r'\$' + valid_name, Name.Constant),

            # everything else. We re-flag some of these in the method above.
            (valid_name, Name),
        ],
        'comment': [
            (r'[^*/]', Comment.Multiline),
            (r'/\*', Comment.Multiline, '#push'),
            (r'\*/', Comment.Multiline, '#pop'),
            (r'[*/]', Comment.Multiline)
        ],
        'keyword': [
            (r'"', String.Symbol, '#pop'),
            (r'[^\\"]+', String.Symbol), # all other characters
        ],
        'string': [
            (r'"', String, '#pop'),
            (r'\\([\\abfnrtv"\']|x[a-fA-F0-9]{2,4}|[0-7]{1,3})', String.Escape),
            (r'[^\\"\n]+', String), # all other characters
            (r'\\\n', String), # line continuation
            (r'\\', String), # stray backslash
        ]
    }


class DylanLidLexer(RegexLexer):
    """
    For Dylan LID (Library Interchange Definition) files.

    *New in Pygments 1.6.*
    """

    name = 'DylanLID'
    aliases = ['dylan-lid', 'lid']
    filenames = ['*.lid', '*.hdp']
    mimetypes = ['text/x-dylan-lid']

    flags = re.IGNORECASE

    tokens = {
        'root': [
            # Whitespace
            (r'\s+', Text),

            # single line comment
            (r'//.*?\n', Comment.Single),

            # lid header
            (r'(.*?)(:)([ \t]*)(.*(?:\n[ \t].+)*)',
             bygroups(Name.Attribute, Operator, Text, String)),
        ]
    }


class DylanConsoleLexer(Lexer):
    """
    For Dylan interactive console output like:

    .. sourcecode:: dylan-console

        ? let a = 1;
        => 1
        ? a
        => 1

    This is based on a copy of the RubyConsoleLexer.

    *New in Pygments 1.6.*
    """
    name = 'Dylan session'
    aliases = ['dylan-console', 'dylan-repl']
    filenames = ['*.dylan-console']
    mimetypes = ['text/x-dylan-console']

    _line_re  = re.compile('.*?\n')
    _prompt_re = re.compile('\?| ')

    def get_tokens_unprocessed(self, text):
        dylexer = DylanLexer(**self.options)

        curcode = ''
        insertions = []
        for match in self._line_re.finditer(text):
            line = match.group()
            m = self._prompt_re.match(line)
            if m is not None:
                end = m.end()
                insertions.append((len(curcode),
                                   [(0, Generic.Prompt, line[:end])]))
                curcode += line[end:]
            else:
                if curcode:
                    for item in do_insertions(insertions,
                                    dylexer.get_tokens_unprocessed(curcode)):
                        yield item
                    curcode = ''
                    insertions = []
                yield match.start(), Generic.Output, line
        if curcode:
            for item in do_insertions(insertions,
                                      dylexer.get_tokens_unprocessed(curcode)):
                yield item


def objective(baselexer):
    """
    Generate a subclass of baselexer that accepts the Objective-C syntax
    extensions.
    """

    # Have to be careful not to accidentally match JavaDoc/Doxygen syntax here,
    # since that's quite common in ordinary C/C++ files.  It's OK to match
    # JavaDoc/Doxygen keywords that only apply to Objective-C, mind.
    #
    # The upshot of this is that we CANNOT match @class or @interface
    _oc_keywords = re.compile(r'@(?:end|implementation|protocol)')

    # Matches [ <ws>? identifier <ws> ( identifier <ws>? ] |  identifier? : )
    # (note the identifier is *optional* when there is a ':'!)
    _oc_message = re.compile(r'\[\s*[a-zA-Z_][a-zA-Z0-9_]*\s+'
                             r'(?:[a-zA-Z_][a-zA-Z0-9_]*\s*\]|'
                             r'(?:[a-zA-Z_][a-zA-Z0-9_]*)?:)')

    class GeneratedObjectiveCVariant(baselexer):
        """
        Implements Objective-C syntax on top of an existing C family lexer.
        """

        tokens = {
            'statements': [
                (r'@"', String, 'string'),
                (r"@'(\\.|\\[0-7]{1,3}|\\x[a-fA-F0-9]{1,2}|[^\\\'\n])'",
                 String.Char),
                (r'@(\d+\.\d*|\.\d+|\d+)[eE][+-]?\d+[lL]?', Number.Float),
                (r'@(\d+\.\d*|\.\d+|\d+[fF])[fF]?', Number.Float),
                (r'@0x[0-9a-fA-F]+[Ll]?', Number.Hex),
                (r'@0[0-7]+[Ll]?', Number.Oct),
                (r'@\d+[Ll]?', Number.Integer),
                (r'(in|@selector|@private|@protected|@public|@encode|'
                 r'@synchronized|@try|@throw|@catch|@finally|@end|@property|'
                 r'@synthesize|@dynamic|@optional)\b', Keyword),
                (r'(id|Class|IMP|SEL|BOOL|IBOutlet|IBAction|unichar)\b',
                 Keyword.Type),
                (r'@(true|false|YES|NO)\n', Name.Builtin),
                (r'(YES|NO|nil)\b', Name.Builtin),
                (r'(@interface|@implementation)(\s+)', bygroups(Keyword, Text),
                 ('#pop', 'oc_classname')),
                (r'(@class|@protocol)(\s+)', bygroups(Keyword, Text),
                 ('#pop', 'oc_forward_classname')),
                # @ can also prefix other expressions like @{...} or @(...)
                (r'@', Punctuation),
                inherit,
            ],
            'oc_classname' : [
                # interface definition that inherits
                ('([a-zA-Z$_][a-zA-Z0-9$_]*)(\s*:\s*)([a-zA-Z$_][a-zA-Z0-9$_]*)?',
                 bygroups(Name.Class, Text, Name.Class), '#pop'),
                # interface definition for a category
                ('([a-zA-Z$_][a-zA-Z0-9$_]*)(\s*)(\([a-zA-Z$_][a-zA-Z0-9$_]*\))',
                 bygroups(Name.Class, Text, Name.Label), '#pop'),
                # simple interface / implementation
                ('([a-zA-Z$_][a-zA-Z0-9$_]*)', Name.Class, '#pop')
            ],
            'oc_forward_classname' : [
              ('([a-zA-Z$_][a-zA-Z0-9$_]*)(\s*,\s*)',
               bygroups(Name.Class, Text), 'oc_forward_classname'),
              ('([a-zA-Z$_][a-zA-Z0-9$_]*)(\s*;?)',
               bygroups(Name.Class, Text), '#pop')
            ],
            'root': [
              # methods
              (r'^([-+])(\s*)'                         # method marker
               r'(\(.*?\))?(\s*)'                      # return type
               r'([a-zA-Z$_][a-zA-Z0-9$_]*:?)',        # begin of method name
               bygroups(Keyword, Text, using(this),
                        Text, Name.Function),
               'method'),
              inherit,
            ],
            'method': [
                include('whitespace'),
                # TODO unsure if ellipses are allowed elsewhere, see
                # discussion in Issue 789
                (r',', Punctuation),
                (r'\.\.\.', Punctuation),
                (r'(\(.*?\))([a-zA-Z$_][a-zA-Z0-9$_]*)', bygroups(using(this),
                                                                  Name.Variable)),
                (r'[a-zA-Z$_][a-zA-Z0-9$_]*:', Name.Function),
                (';', Punctuation, '#pop'),
                ('{', Punctuation, 'function'),
                ('', Text, '#pop'),
            ],
        }

        def analyse_text(text):
            if _oc_keywords.search(text):
                return 1.0
            elif '@"' in text: # strings
                return 0.8
            elif _oc_message.search(text):
                return 0.8
            return 0

    return GeneratedObjectiveCVariant


class ObjectiveCLexer(objective(CLexer)):
    """
    For Objective-C source code with preprocessor directives.
    """

    name = 'Objective-C'
    aliases = ['objective-c', 'objectivec', 'obj-c', 'objc']
    filenames = ['*.m', '*.h']
    mimetypes = ['text/x-objective-c']
    priority = 0.05    # Lower than C


class ObjectiveCppLexer(objective(CppLexer)):
    """
    For Objective-C++ source code with preprocessor directives.
    """

    name = 'Objective-C++'
    aliases = ['objective-c++', 'objectivec++', 'obj-c++', 'objc++']
    filenames = ['*.mm', '*.hh']
    mimetypes = ['text/x-objective-c++']
    priority = 0.05    # Lower than C++


class FortranLexer(RegexLexer):
    """
    Lexer for FORTRAN 90 code.

    *New in Pygments 0.10.*
    """
    name = 'Fortran'
    aliases = ['fortran']
    filenames = ['*.f', '*.f90', '*.F', '*.F90']
    mimetypes = ['text/x-fortran']
    flags = re.IGNORECASE

    # Data Types: INTEGER, REAL, COMPLEX, LOGICAL, CHARACTER and DOUBLE PRECISION
    # Operators: **, *, +, -, /, <, >, <=, >=, ==, /=
    # Logical (?): NOT, AND, OR, EQV, NEQV

    # Builtins:
    # http://gcc.gnu.org/onlinedocs/gcc-3.4.6/g77/Table-of-Intrinsic-Functions.html

    tokens = {
        'root': [
            (r'!.*\n', Comment),
            include('strings'),
            include('core'),
            (r'[a-z][a-z0-9_]*', Name.Variable),
            include('nums'),
            (r'[\s]+', Text),
        ],
        'core': [
            # Statements
            (r'\b(ABSTRACT|ACCEPT|ALLOCATABLE|ALLOCATE|ARRAY|ASSIGN|ASYNCHRONOUS|'
             r'BACKSPACE|BIND|BLOCK( DATA)?|BYTE|CALL|CASE|CLASS|CLOSE|COMMON|CONTAINS|'
             r'CONTINUE|CYCLE|DATA|DEALLOCATE|DECODE|DEFERRED|DIMENSION|DO|'
             r'ELEMENTAL|ELSE|ENCODE|END( FILE)?|ENDIF|ENTRY|ENUMERATOR|EQUIVALENCE|'
             r'EXIT|EXTERNAL|EXTRINSIC|FINAL|FORALL|FORMAT|FUNCTION|GENERIC|'
             r'GOTO|IF|IMPLICIT|IMPORT|INCLUDE|INQUIRE|INTENT|INTERFACE|'
             r'INTRINSIC|MODULE|NAMELIST|NULLIFY|NONE|NON_INTRINSIC|'
             r'NON_OVERRIDABLE|NOPASS|OPEN|OPTIONAL|OPTIONS|PARAMETER|PASS|'
             r'PAUSE|POINTER|PRINT|PRIVATE|PROGRAM|PROTECTED|PUBLIC|PURE|READ|'
             r'RECURSIVE|RESULT|RETURN|REWIND|SAVE|SELECT|SEQUENCE|STOP|SUBROUTINE|'
             r'TARGET|THEN|TYPE|USE|VALUE|VOLATILE|WHERE|WRITE|WHILE)\s*\b',
             Keyword),

            # Data Types
            (r'\b(CHARACTER|COMPLEX|DOUBLE PRECISION|DOUBLE COMPLEX|INTEGER|'
             r'LOGICAL|REAL|C_INT|C_SHORT|C_LONG|C_LONG_LONG|C_SIGNED_CHAR|'
             r'C_SIZE_T|C_INT8_T|C_INT16_T|C_INT32_T|C_INT64_T|C_INT_LEAST8_T|'
             r'C_INT_LEAST16_T|C_INT_LEAST32_T|C_INT_LEAST64_T|C_INT_FAST8_T|'
             r'C_INT_FAST16_T|C_INT_FAST32_T|C_INT_FAST64_T|C_INTMAX_T|'
             r'C_INTPTR_T|C_FLOAT|C_DOUBLE|C_LONG_DOUBLE|C_FLOAT_COMPLEX|'
             r'C_DOUBLE_COMPLEX|C_LONG_DOUBLE_COMPLEX|C_BOOL|C_CHAR|C_PTR|'
             r'C_FUNPTR)\s*\b',
             Keyword.Type),

            # Operators
            (r'(\*\*|\*|\+|-|\/|<|>|<=|>=|==|\/=|=)', Operator),

            (r'(::)', Keyword.Declaration),

            (r'[(),:&%;]', Punctuation),

            # Intrinsics
            (r'\b(Abort|Abs|Access|AChar|ACos|AdjustL|AdjustR|AImag|AInt|Alarm|'
             r'All|Allocated|ALog|AMax|AMin|AMod|And|ANInt|Any|ASin|Associated|'
             r'ATan|BesJ|BesJN|BesY|BesYN|Bit_Size|BTest|CAbs|CCos|Ceiling|'
             r'CExp|Char|ChDir|ChMod|CLog|Cmplx|Command_Argument_Count|Complex|'
             r'Conjg|Cos|CosH|Count|CPU_Time|CShift|CSin|CSqRt|CTime|C_Funloc|'
             r'C_Loc|C_Associated|C_Null_Ptr|C_Null_Funptr|C_F_Pointer|'
             r'C_Null_Char|C_Alert|C_Backspace|C_Form_Feed|C_New_Line|'
             r'C_Carriage_Return|C_Horizontal_Tab|C_Vertical_Tab|'
             r'DAbs|DACos|DASin|DATan|Date_and_Time|DbesJ|'
             r'DbesJ|DbesJN|DbesY|DbesY|DbesYN|Dble|DCos|DCosH|DDiM|DErF|DErFC|'
             r'DExp|Digits|DiM|DInt|DLog|DLog|DMax|DMin|DMod|DNInt|Dot_Product|'
             r'DProd|DSign|DSinH|DSin|DSqRt|DTanH|DTan|DTime|EOShift|Epsilon|'
             r'ErF|ErFC|ETime|Exit|Exp|Exponent|Extends_Type_Of|FDate|FGet|'
             r'FGetC|Float|Floor|Flush|FNum|FPutC|FPut|Fraction|FSeek|FStat|'
             r'FTell|GError|GetArg|Get_Command|Get_Command_Argument|'
             r'Get_Environment_Variable|GetCWD|GetEnv|GetGId|GetLog|GetPId|'
             r'GetUId|GMTime|HostNm|Huge|IAbs|IAChar|IAnd|IArgC|IBClr|IBits|'
             r'IBSet|IChar|IDate|IDiM|IDInt|IDNInt|IEOr|IErrNo|IFix|Imag|'
             r'ImagPart|Index|Int|IOr|IRand|IsaTty|IShft|IShftC|ISign|'
             r'Iso_C_Binding|Is_Iostat_End|Is_Iostat_Eor|ITime|Kill|Kind|'
             r'LBound|Len|Len_Trim|LGe|LGt|Link|LLe|LLt|LnBlnk|Loc|Log|'
             r'Logical|Long|LShift|LStat|LTime|MatMul|Max|MaxExponent|MaxLoc|'
             r'MaxVal|MClock|Merge|Move_Alloc|Min|MinExponent|MinLoc|MinVal|'
             r'Mod|Modulo|MvBits|Nearest|New_Line|NInt|Not|Or|Pack|PError|'
             r'Precision|Present|Product|Radix|Rand|Random_Number|Random_Seed|'
             r'Range|Real|RealPart|Rename|Repeat|Reshape|RRSpacing|RShift|'
             r'Same_Type_As|Scale|Scan|Second|Selected_Int_Kind|'
             r'Selected_Real_Kind|Set_Exponent|Shape|Short|Sign|Signal|SinH|'
             r'Sin|Sleep|Sngl|Spacing|Spread|SqRt|SRand|Stat|Sum|SymLnk|'
             r'System|System_Clock|Tan|TanH|Time|Tiny|Transfer|Transpose|Trim|'
             r'TtyNam|UBound|UMask|Unlink|Unpack|Verify|XOr|ZAbs|ZCos|ZExp|'
             r'ZLog|ZSin|ZSqRt)\s*\b',
             Name.Builtin),

            # Booleans
            (r'\.(true|false)\.', Name.Builtin),
            # Comparing Operators
            (r'\.(eq|ne|lt|le|gt|ge|not|and|or|eqv|neqv)\.', Operator.Word),
        ],

        'strings': [
            (r'(?s)"(\\\\|\\[0-7]+|\\.|[^"\\])*"', String.Double),
            (r"(?s)'(\\\\|\\[0-7]+|\\.|[^'\\])*'", String.Single),
        ],

        'nums': [
            (r'\d+(?![.Ee])', Number.Integer),
            (r'[+-]?\d*\.\d+([eE][-+]?\d+)?', Number.Float),
            (r'[+-]?\d+\.\d*([eE][-+]?\d+)?', Number.Float),
        ],
    }


class GLShaderLexer(RegexLexer):
    """
    GLSL (OpenGL Shader) lexer.

    *New in Pygments 1.1.*
    """
    name = 'GLSL'
    aliases = ['glsl']
    filenames = ['*.vert', '*.frag', '*.geo']
    mimetypes = ['text/x-glslsrc']

    tokens = {
        'root': [
            (r'^#.*', Comment.Preproc),
            (r'//.*', Comment.Single),
            (r'/(\\\n)?[*](.|\n)*?[*](\\\n)?/', Comment.Multiline),
            (r'\+|-|~|!=?|\*|/|%|<<|>>|<=?|>=?|==?|&&?|\^|\|\|?',
             Operator),
            (r'[?:]', Operator), # quick hack for ternary
            (r'\bdefined\b', Operator),
            (r'[;{}(),\[\]]', Punctuation),
            #FIXME when e is present, no decimal point needed
            (r'[+-]?\d*\.\d+([eE][-+]?\d+)?', Number.Float),
            (r'[+-]?\d+\.\d*([eE][-+]?\d+)?', Number.Float),
            (r'0[xX][0-9a-fA-F]*', Number.Hex),
            (r'0[0-7]*', Number.Oct),
            (r'[1-9][0-9]*', Number.Integer),
            (r'\b(attribute|const|uniform|varying|centroid|break|continue|'
             r'do|for|while|if|else|in|out|inout|float|int|void|bool|true|'
             r'false|invariant|discard|return|mat[234]|mat[234]x[234]|'
             r'vec[234]|[ib]vec[234]|sampler[123]D|samplerCube|'
             r'sampler[12]DShadow|struct)\b', Keyword),
            (r'\b(asm|class|union|enum|typedef|template|this|packed|goto|'
             r'switch|default|inline|noinline|volatile|public|static|extern|'
             r'external|interface|long|short|double|half|fixed|unsigned|'
             r'lowp|mediump|highp|precision|input|output|hvec[234]|'
             r'[df]vec[234]|sampler[23]DRect|sampler2DRectShadow|sizeof|'
             r'cast|namespace|using)\b', Keyword), #future use
            (r'[a-zA-Z_][a-zA-Z_0-9]*', Name),
            (r'\.', Punctuation),
            (r'\s+', Text),
        ],
    }


class PrologLexer(RegexLexer):
    """
    Lexer for Prolog files.
    """
    name = 'Prolog'
    aliases = ['prolog']
    filenames = ['*.prolog', '*.pro', '*.pl']
    mimetypes = ['text/x-prolog']

    flags = re.UNICODE

    tokens = {
        'root': [
            (r'^#.*', Comment.Single),
            (r'/\*', Comment.Multiline, 'nested-comment'),
            (r'%.*', Comment.Single),
            # character literal
            (r'0\'.', String.Char),
            (r'0b[01]+', Number.Bin),
            (r'0o[0-7]+', Number.Oct),
            (r'0x[0-9a-fA-F]+', Number.Hex),
            # literal with prepended base
            (r'\d\d?\'[a-zA-Z0-9]+', Number.Integer),
            (r'(\d+\.\d*|\d*\.\d+)([eE][+-]?[0-9]+)?', Number.Float),
            (r'\d+', Number.Integer),
            (r'[\[\](){}|.,;!]', Punctuation),
            (r':-|-->', Punctuation),
            (r'"(?:\\x[0-9a-fA-F]+\\|\\u[0-9a-fA-F]{4}|\\U[0-9a-fA-F]{8}|'
             r'\\[0-7]+\\|\\[\w\W]|[^"])*"', String.Double),
            (r"'(?:''|[^'])*'", String.Atom), # quoted atom
            # Needs to not be followed by an atom.
            #(r'=(?=\s|[a-zA-Z\[])', Operator),
            (r'is\b', Operator),
            (r'(<|>|=<|>=|==|=:=|=|/|//|\*|\+|-)(?=\s|[a-zA-Z0-9\[])',
             Operator),
            (r'(mod|div|not)\b', Operator),
            (r'_', Keyword), # The don't-care variable
            (r'([a-z]+)(:)', bygroups(Name.Namespace, Punctuation)),
            (u'([a-z\u00c0-\u1fff\u3040-\ud7ff\ue000-\uffef]'
             u'[a-zA-Z0-9_$\u00c0-\u1fff\u3040-\ud7ff\ue000-\uffef]*)'
             u'(\\s*)(:-|-->)',
             bygroups(Name.Function, Text, Operator)), # function defn
            (u'([a-z\u00c0-\u1fff\u3040-\ud7ff\ue000-\uffef]'
             u'[a-zA-Z0-9_$\u00c0-\u1fff\u3040-\ud7ff\ue000-\uffef]*)'
             u'(\\s*)(\\()',
             bygroups(Name.Function, Text, Punctuation)),
            (u'[a-z\u00c0-\u1fff\u3040-\ud7ff\ue000-\uffef]'
             u'[a-zA-Z0-9_$\u00c0-\u1fff\u3040-\ud7ff\ue000-\uffef]*',
             String.Atom), # atom, characters
            # This one includes !
            (u'[#&*+\\-./:<=>?@\\\\^~\u00a1-\u00bf\u2010-\u303f]+',
             String.Atom), # atom, graphics
            (r'[A-Z_][A-Za-z0-9_]*', Name.Variable),
            (u'\\s+|[\u2000-\u200f\ufff0-\ufffe\uffef]', Text),
        ],
        'nested-comment': [
            (r'\*/', Comment.Multiline, '#pop'),
            (r'/\*', Comment.Multiline, '#push'),
            (r'[^*/]+', Comment.Multiline),
            (r'[*/]', Comment.Multiline),
        ],
    }

    def analyse_text(text):
        return ':-' in text


class CythonLexer(RegexLexer):
    """
    For Pyrex and `Cython <http://cython.org>`_ source code.

    *New in Pygments 1.1.*
    """

    name = 'Cython'
    aliases = ['cython', 'pyx', 'pyrex']
    filenames = ['*.pyx', '*.pxd', '*.pxi']
    mimetypes = ['text/x-cython', 'application/x-cython']

    tokens = {
        'root': [
            (r'\n', Text),
            (r'^(\s*)("""(?:.|\n)*?""")', bygroups(Text, String.Doc)),
            (r"^(\s*)('''(?:.|\n)*?''')", bygroups(Text, String.Doc)),
            (r'[^\S\n]+', Text),
            (r'#.*$', Comment),
            (r'[]{}:(),;[]', Punctuation),
            (r'\\\n', Text),
            (r'\\', Text),
            (r'(in|is|and|or|not)\b', Operator.Word),
            (r'(<)([a-zA-Z0-9.?]+)(>)',
             bygroups(Punctuation, Keyword.Type, Punctuation)),
            (r'!=|==|<<|>>|[-~+/*%=<>&^|.?]', Operator),
            (r'(from)(\d+)(<=)(\s+)(<)(\d+)(:)',
             bygroups(Keyword, Number.Integer, Operator, Name, Operator,
                      Name, Punctuation)),
            include('keywords'),
            (r'(def|property)(\s+)', bygroups(Keyword, Text), 'funcname'),
            (r'(cp?def)(\s+)', bygroups(Keyword, Text), 'cdef'),
            (r'(class|struct)(\s+)', bygroups(Keyword, Text), 'classname'),
            (r'(from)(\s+)', bygroups(Keyword, Text), 'fromimport'),
            (r'(c?import)(\s+)', bygroups(Keyword, Text), 'import'),
            include('builtins'),
            include('backtick'),
            ('(?:[rR]|[uU][rR]|[rR][uU])"""', String, 'tdqs'),
            ("(?:[rR]|[uU][rR]|[rR][uU])'''", String, 'tsqs'),
            ('(?:[rR]|[uU][rR]|[rR][uU])"', String, 'dqs'),
            ("(?:[rR]|[uU][rR]|[rR][uU])'", String, 'sqs'),
            ('[uU]?"""', String, combined('stringescape', 'tdqs')),
            ("[uU]?'''", String, combined('stringescape', 'tsqs')),
            ('[uU]?"', String, combined('stringescape', 'dqs')),
            ("[uU]?'", String, combined('stringescape', 'sqs')),
            include('name'),
            include('numbers'),
        ],
        'keywords': [
            (r'(assert|break|by|continue|ctypedef|del|elif|else|except\??|exec|'
             r'finally|for|gil|global|if|include|lambda|nogil|pass|print|raise|'
             r'return|try|while|yield|as|with)\b', Keyword),
            (r'(DEF|IF|ELIF|ELSE)\b', Comment.Preproc),
        ],
        'builtins': [
            (r'(?<!\.)(__import__|abs|all|any|apply|basestring|bin|bool|buffer|'
             r'bytearray|bytes|callable|chr|classmethod|cmp|coerce|compile|'
             r'complex|delattr|dict|dir|divmod|enumerate|eval|execfile|exit|'
             r'file|filter|float|frozenset|getattr|globals|hasattr|hash|hex|id|'
             r'input|int|intern|isinstance|issubclass|iter|len|list|locals|'
             r'long|map|max|min|next|object|oct|open|ord|pow|property|range|'
             r'raw_input|reduce|reload|repr|reversed|round|set|setattr|slice|'
             r'sorted|staticmethod|str|sum|super|tuple|type|unichr|unicode|'
             r'vars|xrange|zip)\b', Name.Builtin),
            (r'(?<!\.)(self|None|Ellipsis|NotImplemented|False|True|NULL'
             r')\b', Name.Builtin.Pseudo),
            (r'(?<!\.)(ArithmeticError|AssertionError|AttributeError|'
             r'BaseException|DeprecationWarning|EOFError|EnvironmentError|'
             r'Exception|FloatingPointError|FutureWarning|GeneratorExit|IOError|'
             r'ImportError|ImportWarning|IndentationError|IndexError|KeyError|'
             r'KeyboardInterrupt|LookupError|MemoryError|NameError|'
             r'NotImplemented|NotImplementedError|OSError|OverflowError|'
             r'OverflowWarning|PendingDeprecationWarning|ReferenceError|'
             r'RuntimeError|RuntimeWarning|StandardError|StopIteration|'
             r'SyntaxError|SyntaxWarning|SystemError|SystemExit|TabError|'
             r'TypeError|UnboundLocalError|UnicodeDecodeError|'
             r'UnicodeEncodeError|UnicodeError|UnicodeTranslateError|'
             r'UnicodeWarning|UserWarning|ValueError|Warning|ZeroDivisionError'
             r')\b', Name.Exception),
        ],
        'numbers': [
            (r'(\d+\.?\d*|\d*\.\d+)([eE][+-]?[0-9]+)?', Number.Float),
            (r'0\d+', Number.Oct),
            (r'0[xX][a-fA-F0-9]+', Number.Hex),
            (r'\d+L', Number.Integer.Long),
            (r'\d+', Number.Integer)
        ],
        'backtick': [
            ('`.*?`', String.Backtick),
        ],
        'name': [
            (r'@[a-zA-Z0-9_]+', Name.Decorator),
            ('[a-zA-Z_][a-zA-Z0-9_]*', Name),
        ],
        'funcname': [
            ('[a-zA-Z_][a-zA-Z0-9_]*', Name.Function, '#pop')
        ],
        'cdef': [
            (r'(public|readonly|extern|api|inline)\b', Keyword.Reserved),
            (r'(struct|enum|union|class)\b', Keyword),
            (r'([a-zA-Z_][a-zA-Z0-9_]*)(\s*)(?=[(:#=]|$)',
             bygroups(Name.Function, Text), '#pop'),
            (r'([a-zA-Z_][a-zA-Z0-9_]*)(\s*)(,)',
             bygroups(Name.Function, Text, Punctuation)),
            (r'from\b', Keyword, '#pop'),
            (r'as\b', Keyword),
            (r':', Punctuation, '#pop'),
            (r'(?=["\'])', Text, '#pop'),
            (r'[a-zA-Z_][a-zA-Z0-9_]*', Keyword.Type),
            (r'.', Text),
        ],
        'classname': [
            ('[a-zA-Z_][a-zA-Z0-9_]*', Name.Class, '#pop')
        ],
        'import': [
            (r'(\s+)(as)(\s+)', bygroups(Text, Keyword, Text)),
            (r'[a-zA-Z_][a-zA-Z0-9_.]*', Name.Namespace),
            (r'(\s*)(,)(\s*)', bygroups(Text, Operator, Text)),
            (r'', Text, '#pop') # all else: go back
        ],
        'fromimport': [
            (r'(\s+)(c?import)\b', bygroups(Text, Keyword), '#pop'),
            (r'[a-zA-Z_.][a-zA-Z0-9_.]*', Name.Namespace),
            # ``cdef foo from "header"``, or ``for foo from 0 < i < 10``
            (r'', Text, '#pop'),
        ],
        'stringescape': [
            (r'\\([\\abfnrtv"\']|\n|N{.*?}|u[a-fA-F0-9]{4}|'
             r'U[a-fA-F0-9]{8}|x[a-fA-F0-9]{2}|[0-7]{1,3})', String.Escape)
        ],
        'strings': [
            (r'%(\([a-zA-Z0-9]+\))?[-#0 +]*([0-9]+|[*])?(\.([0-9]+|[*]))?'
             '[hlL]?[diouxXeEfFgGcrs%]', String.Interpol),
            (r'[^\\\'"%\n]+', String),
            # quotes, percents and backslashes must be parsed one at a time
            (r'[\'"\\]', String),
            # unhandled string formatting sign
            (r'%', String)
            # newlines are an error (use "nl" state)
        ],
        'nl': [
            (r'\n', String)
        ],
        'dqs': [
            (r'"', String, '#pop'),
            (r'\\\\|\\"|\\\n', String.Escape), # included here again for raw strings
            include('strings')
        ],
        'sqs': [
            (r"'", String, '#pop'),
            (r"\\\\|\\'|\\\n", String.Escape), # included here again for raw strings
            include('strings')
        ],
        'tdqs': [
            (r'"""', String, '#pop'),
            include('strings'),
            include('nl')
        ],
        'tsqs': [
            (r"'''", String, '#pop'),
            include('strings'),
            include('nl')
        ],
    }


class ValaLexer(RegexLexer):
    """
    For Vala source code with preprocessor directives.

    *New in Pygments 1.1.*
    """
    name = 'Vala'
    aliases = ['vala', 'vapi']
    filenames = ['*.vala', '*.vapi']
    mimetypes = ['text/x-vala']

    tokens = {
        'whitespace': [
            (r'^\s*#if\s+0', Comment.Preproc, 'if0'),
            (r'\n', Text),
            (r'\s+', Text),
            (r'\\\n', Text), # line continuation
            (r'//(\n|(.|\n)*?[^\\]\n)', Comment.Single),
            (r'/(\\\n)?[*](.|\n)*?[*](\\\n)?/', Comment.Multiline),
        ],
        'statements': [
            (r'L?"', String, 'string'),
            (r"L?'(\\.|\\[0-7]{1,3}|\\x[a-fA-F0-9]{1,2}|[^\\\'\n])'",
             String.Char),
            (r'(\d+\.\d*|\.\d+|\d+)[eE][+-]?\d+[lL]?', Number.Float),
            (r'(\d+\.\d*|\.\d+|\d+[fF])[fF]?', Number.Float),
            (r'0x[0-9a-fA-F]+[Ll]?', Number.Hex),
            (r'0[0-7]+[Ll]?', Number.Oct),
            (r'\d+[Ll]?', Number.Integer),
            (r'[~!%^&*+=|?:<>/-]', Operator),
            (r'(\[)(Compact|Immutable|(?:Boolean|Simple)Type)(\])',
             bygroups(Punctuation, Name.Decorator, Punctuation)),
            # TODO: "correctly" parse complex code attributes
            (r'(\[)(CCode|(?:Integer|Floating)Type)',
             bygroups(Punctuation, Name.Decorator)),
            (r'[()\[\],.]', Punctuation),
            (r'(as|base|break|case|catch|construct|continue|default|delete|do|'
             r'else|enum|finally|for|foreach|get|if|in|is|lock|new|out|params|'
             r'return|set|sizeof|switch|this|throw|try|typeof|while|yield)\b',
             Keyword),
            (r'(abstract|const|delegate|dynamic|ensures|extern|inline|internal|'
             r'override|owned|private|protected|public|ref|requires|signal|'
             r'static|throws|unowned|var|virtual|volatile|weak|yields)\b',
             Keyword.Declaration),
            (r'(namespace|using)(\s+)', bygroups(Keyword.Namespace, Text),
             'namespace'),
            (r'(class|errordomain|interface|struct)(\s+)',
             bygroups(Keyword.Declaration, Text), 'class'),
            (r'(\.)([a-zA-Z_][a-zA-Z0-9_]*)',
             bygroups(Operator, Name.Attribute)),
            # void is an actual keyword, others are in glib-2.0.vapi
            (r'(void|bool|char|double|float|int|int8|int16|int32|int64|long|'
             r'short|size_t|ssize_t|string|time_t|uchar|uint|uint8|uint16|'
             r'uint32|uint64|ulong|unichar|ushort)\b', Keyword.Type),
            (r'(true|false|null)\b', Name.Builtin),
            ('[a-zA-Z_][a-zA-Z0-9_]*', Name),
        ],
        'root': [
            include('whitespace'),
            ('', Text, 'statement'),
        ],
        'statement' : [
            include('whitespace'),
            include('statements'),
            ('[{}]', Punctuation),
            (';', Punctuation, '#pop'),
        ],
        'string': [
            (r'"', String, '#pop'),
            (r'\\([\\abfnrtv"\']|x[a-fA-F0-9]{2,4}|[0-7]{1,3})', String.Escape),
            (r'[^\\"\n]+', String), # all other characters
            (r'\\\n', String), # line continuation
            (r'\\', String), # stray backslash
        ],
        'if0': [
            (r'^\s*#if.*?(?<!\\)\n', Comment.Preproc, '#push'),
            (r'^\s*#el(?:se|if).*\n', Comment.Preproc, '#pop'),
            (r'^\s*#endif.*?(?<!\\)\n', Comment.Preproc, '#pop'),
            (r'.*?\n', Comment),
        ],
        'class': [
            (r'[a-zA-Z_][a-zA-Z0-9_]*', Name.Class, '#pop')
        ],
        'namespace': [
            (r'[a-zA-Z_][a-zA-Z0-9_.]*', Name.Namespace, '#pop')
        ],
    }


class OocLexer(RegexLexer):
    """
    For `Ooc <http://ooc-lang.org/>`_ source code

    *New in Pygments 1.2.*
    """
    name = 'Ooc'
    aliases = ['ooc']
    filenames = ['*.ooc']
    mimetypes = ['text/x-ooc']

    tokens = {
        'root': [
            (r'\b(class|interface|implement|abstract|extends|from|'
             r'this|super|new|const|final|static|import|use|extern|'
             r'inline|proto|break|continue|fallthrough|operator|if|else|for|'
             r'while|do|switch|case|as|in|version|return|true|false|null)\b',
             Keyword),
            (r'include\b', Keyword, 'include'),
            (r'(cover)([ \t]+)(from)([ \t]+)([a-zA-Z0-9_]+[*@]?)',
             bygroups(Keyword, Text, Keyword, Text, Name.Class)),
            (r'(func)((?:[ \t]|\\\n)+)(~[a-z_][a-zA-Z0-9_]*)',
             bygroups(Keyword, Text, Name.Function)),
            (r'\bfunc\b', Keyword),
            # Note: %= and ^= not listed on http://ooc-lang.org/syntax
            (r'//.*', Comment),
            (r'(?s)/\*.*?\*/', Comment.Multiline),
            (r'(==?|\+=?|-[=>]?|\*=?|/=?|:=|!=?|%=?|\?|>{1,3}=?|<{1,3}=?|\.\.|'
             r'&&?|\|\|?|\^=?)', Operator),
            (r'(\.)([ \t]*)([a-z]\w*)', bygroups(Operator, Text,
                                                 Name.Function)),
            (r'[A-Z][A-Z0-9_]+', Name.Constant),
            (r'[A-Z][a-zA-Z0-9_]*([@*]|\[[ \t]*\])?', Name.Class),

            (r'([a-z][a-zA-Z0-9_]*(?:~[a-z][a-zA-Z0-9_]*)?)((?:[ \t]|\\\n)*)(?=\()',
             bygroups(Name.Function, Text)),
            (r'[a-z][a-zA-Z0-9_]*', Name.Variable),

            # : introduces types
            (r'[:(){}\[\];,]', Punctuation),

            (r'0x[0-9a-fA-F]+', Number.Hex),
            (r'0c[0-9]+', Number.Oct),
            (r'0b[01]+', Number.Binary),
            (r'[0-9_]\.[0-9_]*(?!\.)', Number.Float),
            (r'[0-9_]+', Number.Decimal),

            (r'"(?:\\.|\\[0-7]{1,3}|\\x[a-fA-F0-9]{1,2}|[^\\\"])*"',
             String.Double),
            (r"'(?:\\.|\\[0-9]{1,3}|\\x[a-fA-F0-9]{1,2}|[^\\\'\n])'",
             String.Char),
            (r'@', Punctuation), # pointer dereference
            (r'\.', Punctuation), # imports or chain operator

            (r'\\[ \t\n]', Text),
            (r'[ \t]+', Text),
        ],
        'include': [
            (r'[\w/]+', Name),
            (r',', Punctuation),
            (r'[ \t]', Text),
            (r'[;\n]', Text, '#pop'),
        ],
    }


class GoLexer(RegexLexer):
    """
    For `Go <http://golang.org>`_ source.
    """
    name = 'Go'
    filenames = ['*.go']
    aliases = ['go']
    mimetypes = ['text/x-gosrc']

    tokens = {
        'root': [
            (r'\n', Text),
            (r'\s+', Text),
            (r'\\\n', Text), # line continuations
            (r'//(.*?)\n', Comment.Single),
            (r'/(\\\n)?[*](.|\n)*?[*](\\\n)?/', Comment.Multiline),
            (r'(import|package)\b', Keyword.Namespace),
            (r'(var|func|struct|map|chan|type|interface|const)\b', Keyword.Declaration),
            (r'(break|default|select|case|defer|go'
             r'|else|goto|switch|fallthrough|if|range'
             r'|continue|for|return)\b', Keyword),
            (r'(true|false|iota|nil)\b', Keyword.Constant),
            # It seems the builtin types aren't actually keywords, but
            # can be used as functions. So we need two declarations.
            (r'(uint|uint8|uint16|uint32|uint64'
             r'|int|int8|int16|int32|int64'
             r'|float|float32|float64'
             r'|complex64|complex128|byte|rune'
             r'|string|bool|error|uintptr'
             r'|print|println|panic|recover|close|complex|real|imag'
             r'|len|cap|append|copy|delete|new|make)\b(\()',
             bygroups(Name.Builtin, Punctuation)),
            (r'(uint|uint8|uint16|uint32|uint64'
             r'|int|int8|int16|int32|int64'
             r'|float|float32|float64'
             r'|complex64|complex128|byte|rune'
             r'|string|bool|error|uintptr)\b', Keyword.Type),
            # imaginary_lit
            (r'\d+i', Number),
            (r'\d+\.\d*([Ee][-+]\d+)?i', Number),
            (r'\.\d+([Ee][-+]\d+)?i', Number),
            (r'\d+[Ee][-+]\d+i', Number),
            # float_lit
            (r'\d+(\.\d+[eE][+\-]?\d+|'
             r'\.\d*|[eE][+\-]?\d+)', Number.Float),
            (r'\.\d+([eE][+\-]?\d+)?', Number.Float),
            # int_lit
            # -- octal_lit
            (r'0[0-7]+', Number.Oct),
            # -- hex_lit
            (r'0[xX][0-9a-fA-F]+', Number.Hex),
            # -- decimal_lit
            (r'(0|[1-9][0-9]*)', Number.Integer),
            # char_lit
            (r"""'(\\['"\\abfnrtv]|\\x[0-9a-fA-F]{2}|\\[0-7]{1,3}"""
             r"""|\\u[0-9a-fA-F]{4}|\\U[0-9a-fA-F]{8}|[^\\])'""",
             String.Char
            ),
            # StringLiteral
            # -- raw_string_lit
            (r'`[^`]*`', String),
            # -- interpreted_string_lit
            (r'"(\\\\|\\"|[^"])*"', String),
            # Tokens
            (r'(<<=|>>=|<<|>>|<=|>=|&\^=|&\^|\+=|-=|\*=|/=|%=|&=|\|=|&&|\|\|'
             r'|<-|\+\+|--|==|!=|:=|\.\.\.|[+\-*/%&])', Operator),
            (r'[|^<>=!()\[\]{}.,;:]', Punctuation),
            # identifier
            (r'[a-zA-Z_]\w*', Name.Other),
        ]
    }


class FelixLexer(RegexLexer):
    """
    For `Felix <http://www.felix-lang.org>`_ source code.

    *New in Pygments 1.2.*
    """

    name = 'Felix'
    aliases = ['felix', 'flx']
    filenames = ['*.flx', '*.flxh']
    mimetypes = ['text/x-felix']

    preproc = [
        'elif', 'else', 'endif', 'if', 'ifdef', 'ifndef',
    ]

    keywords = [
        '_', '_deref', 'all', 'as',
        'assert', 'attempt', 'call', 'callback', 'case', 'caseno', 'cclass',
        'code', 'compound', 'ctypes', 'do', 'done', 'downto', 'elif', 'else',
        'endattempt', 'endcase', 'endif', 'endmatch', 'enum', 'except',
        'exceptions', 'expect', 'finally', 'for', 'forall', 'forget', 'fork',
        'functor', 'goto', 'ident', 'if', 'incomplete', 'inherit', 'instance',
        'interface', 'jump', 'lambda', 'loop', 'match', 'module', 'namespace',
        'new', 'noexpand', 'nonterm', 'obj', 'of', 'open', 'parse', 'raise',
        'regexp', 'reglex', 'regmatch', 'rename', 'return', 'the', 'then',
        'to', 'type', 'typecase', 'typedef', 'typematch', 'typeof', 'upto',
        'when', 'whilst', 'with', 'yield',
    ]

    keyword_directives = [
        '_gc_pointer', '_gc_type', 'body', 'comment', 'const', 'export',
        'header', 'inline', 'lval', 'macro', 'noinline', 'noreturn',
        'package', 'private', 'pod', 'property', 'public', 'publish',
        'requires', 'todo', 'virtual', 'use',
    ]

    keyword_declarations = [
        'def', 'let', 'ref', 'val', 'var',
    ]

    keyword_types = [
        'unit', 'void', 'any', 'bool',
        'byte',  'offset',
        'address', 'caddress', 'cvaddress', 'vaddress',
        'tiny', 'short', 'int', 'long', 'vlong',
        'utiny', 'ushort', 'vshort', 'uint', 'ulong', 'uvlong',
        'int8', 'int16', 'int32', 'int64',
        'uint8', 'uint16', 'uint32', 'uint64',
        'float', 'double', 'ldouble',
        'complex', 'dcomplex', 'lcomplex',
        'imaginary', 'dimaginary', 'limaginary',
        'char', 'wchar', 'uchar',
        'charp', 'charcp', 'ucharp', 'ucharcp',
        'string', 'wstring', 'ustring',
        'cont',
        'array', 'varray', 'list',
        'lvalue', 'opt', 'slice',
    ]

    keyword_constants = [
        'false', 'true',
    ]

    operator_words = [
        'and', 'not', 'in', 'is', 'isin', 'or', 'xor',
    ]

    name_builtins = [
        '_svc', 'while',
    ]

    name_pseudo = [
        'root', 'self', 'this',
    ]

    decimal_suffixes = '([tTsSiIlLvV]|ll|LL|([iIuU])(8|16|32|64))?'

    tokens = {
        'root': [
            include('whitespace'),

            # Keywords
            (r'(axiom|ctor|fun|gen|proc|reduce|union)\b', Keyword,
             'funcname'),
            (r'(class|cclass|cstruct|obj|struct)\b', Keyword, 'classname'),
            (r'(instance|module|typeclass)\b', Keyword, 'modulename'),

            (r'(%s)\b' % '|'.join(keywords), Keyword),
            (r'(%s)\b' % '|'.join(keyword_directives), Name.Decorator),
            (r'(%s)\b' % '|'.join(keyword_declarations), Keyword.Declaration),
            (r'(%s)\b' % '|'.join(keyword_types), Keyword.Type),
            (r'(%s)\b' % '|'.join(keyword_constants), Keyword.Constant),

            # Operators
            include('operators'),

            # Float Literal
            # -- Hex Float
            (r'0[xX]([0-9a-fA-F_]*\.[0-9a-fA-F_]+|[0-9a-fA-F_]+)'
             r'[pP][+\-]?[0-9_]+[lLfFdD]?', Number.Float),
            # -- DecimalFloat
            (r'[0-9_]+(\.[0-9_]+[eE][+\-]?[0-9_]+|'
             r'\.[0-9_]*|[eE][+\-]?[0-9_]+)[lLfFdD]?', Number.Float),
            (r'\.(0|[1-9][0-9_]*)([eE][+\-]?[0-9_]+)?[lLfFdD]?',
             Number.Float),

            # IntegerLiteral
            # -- Binary
            (r'0[Bb][01_]+%s' % decimal_suffixes, Number),
            # -- Octal
            (r'0[0-7_]+%s' % decimal_suffixes, Number.Oct),
            # -- Hexadecimal
            (r'0[xX][0-9a-fA-F_]+%s' % decimal_suffixes, Number.Hex),
            # -- Decimal
            (r'(0|[1-9][0-9_]*)%s' % decimal_suffixes, Number.Integer),

            # Strings
            ('([rR][cC]?|[cC][rR])"""', String, 'tdqs'),
            ("([rR][cC]?|[cC][rR])'''", String, 'tsqs'),
            ('([rR][cC]?|[cC][rR])"', String, 'dqs'),
            ("([rR][cC]?|[cC][rR])'", String, 'sqs'),
            ('[cCfFqQwWuU]?"""', String, combined('stringescape', 'tdqs')),
            ("[cCfFqQwWuU]?'''", String, combined('stringescape', 'tsqs')),
            ('[cCfFqQwWuU]?"', String, combined('stringescape', 'dqs')),
            ("[cCfFqQwWuU]?'", String, combined('stringescape', 'sqs')),

            # Punctuation
            (r'[\[\]{}:(),;?]', Punctuation),

            # Labels
            (r'[a-zA-Z_]\w*:>', Name.Label),

            # Identifiers
            (r'(%s)\b' % '|'.join(name_builtins), Name.Builtin),
            (r'(%s)\b' % '|'.join(name_pseudo), Name.Builtin.Pseudo),
            (r'[a-zA-Z_]\w*', Name),
        ],
        'whitespace': [
            (r'\n', Text),
            (r'\s+', Text),

            include('comment'),

            # Preprocessor
            (r'#\s*if\s+0', Comment.Preproc, 'if0'),
            (r'#', Comment.Preproc, 'macro'),
        ],
        'operators': [
            (r'(%s)\b' % '|'.join(operator_words), Operator.Word),
            (r'!=|==|<<|>>|\|\||&&|[-~+/*%=<>&^|.$]', Operator),
        ],
        'comment': [
            (r'//(.*?)\n', Comment.Single),
            (r'/[*]', Comment.Multiline, 'comment2'),
        ],
        'comment2': [
            (r'[^\/*]', Comment.Multiline),
            (r'/[*]', Comment.Multiline, '#push'),
            (r'[*]/', Comment.Multiline, '#pop'),
            (r'[\/*]', Comment.Multiline),
        ],
        'if0': [
            (r'^\s*#if.*?(?<!\\)\n', Comment, '#push'),
            (r'^\s*#endif.*?(?<!\\)\n', Comment, '#pop'),
            (r'.*?\n', Comment),
        ],
        'macro': [
            include('comment'),
            (r'(import|include)(\s+)(<[^>]*?>)',
             bygroups(Comment.Preproc, Text, String), '#pop'),
            (r'(import|include)(\s+)("[^"]*?")',
             bygroups(Comment.Preproc, Text, String), '#pop'),
            (r"(import|include)(\s+)('[^']*?')",
             bygroups(Comment.Preproc, Text, String), '#pop'),
            (r'[^/\n]+', Comment.Preproc),
            ##(r'/[*](.|\n)*?[*]/', Comment),
            ##(r'//.*?\n', Comment, '#pop'),
            (r'/', Comment.Preproc),
            (r'(?<=\\)\n', Comment.Preproc),
            (r'\n', Comment.Preproc, '#pop'),
        ],
        'funcname': [
            include('whitespace'),
            (r'[a-zA-Z_]\w*', Name.Function, '#pop'),
            # anonymous functions
            (r'(?=\()', Text, '#pop'),
        ],
        'classname': [
            include('whitespace'),
            (r'[a-zA-Z_]\w*', Name.Class, '#pop'),
            # anonymous classes
            (r'(?=\{)', Text, '#pop'),
        ],
        'modulename': [
            include('whitespace'),
            (r'\[', Punctuation, ('modulename2', 'tvarlist')),
            (r'', Error, 'modulename2'),
        ],
        'modulename2': [
            include('whitespace'),
            (r'([a-zA-Z_]\w*)', Name.Namespace, '#pop:2'),
        ],
        'tvarlist': [
            include('whitespace'),
            include('operators'),
            (r'\[', Punctuation, '#push'),
            (r'\]', Punctuation, '#pop'),
            (r',', Punctuation),
            (r'(with|where)\b', Keyword),
            (r'[a-zA-Z_]\w*', Name),
        ],
        'stringescape': [
            (r'\\([\\abfnrtv"\']|\n|N{.*?}|u[a-fA-F0-9]{4}|'
             r'U[a-fA-F0-9]{8}|x[a-fA-F0-9]{2}|[0-7]{1,3})', String.Escape)
        ],
        'strings': [
            (r'%(\([a-zA-Z0-9]+\))?[-#0 +]*([0-9]+|[*])?(\.([0-9]+|[*]))?'
             '[hlL]?[diouxXeEfFgGcrs%]', String.Interpol),
            (r'[^\\\'"%\n]+', String),
            # quotes, percents and backslashes must be parsed one at a time
            (r'[\'"\\]', String),
            # unhandled string formatting sign
            (r'%', String)
            # newlines are an error (use "nl" state)
        ],
        'nl': [
            (r'\n', String)
        ],
        'dqs': [
            (r'"', String, '#pop'),
            # included here again for raw strings
            (r'\\\\|\\"|\\\n', String.Escape),
            include('strings')
        ],
        'sqs': [
            (r"'", String, '#pop'),
            # included here again for raw strings
            (r"\\\\|\\'|\\\n", String.Escape),
            include('strings')
        ],
        'tdqs': [
            (r'"""', String, '#pop'),
            include('strings'),
            include('nl')
        ],
        'tsqs': [
            (r"'''", String, '#pop'),
            include('strings'),
            include('nl')
        ],
     }


class AdaLexer(RegexLexer):
    """
    For Ada source code.

    *New in Pygments 1.3.*
    """

    name = 'Ada'
    aliases = ['ada', 'ada95' 'ada2005']
    filenames = ['*.adb', '*.ads', '*.ada']
    mimetypes = ['text/x-ada']

    flags = re.MULTILINE | re.I  # Ignore case

    tokens = {
        'root': [
            (r'[^\S\n]+', Text),
            (r'--.*?\n', Comment.Single),
            (r'[^\S\n]+', Text),
            (r'function|procedure|entry', Keyword.Declaration, 'subprogram'),
            (r'(subtype|type)(\s+)([a-z0-9_]+)',
             bygroups(Keyword.Declaration, Text, Keyword.Type), 'type_def'),
            (r'task|protected', Keyword.Declaration),
            (r'(subtype)(\s+)', bygroups(Keyword.Declaration, Text)),
            (r'(end)(\s+)', bygroups(Keyword.Reserved, Text), 'end'),
            (r'(pragma)(\s+)([a-zA-Z0-9_]+)', bygroups(Keyword.Reserved, Text,
                                                       Comment.Preproc)),
            (r'(true|false|null)\b', Keyword.Constant),
            (r'(Address|Byte|Boolean|Character|Controlled|Count|Cursor|'
             r'Duration|File_Mode|File_Type|Float|Generator|Integer|Long_Float|'
             r'Long_Integer|Long_Long_Float|Long_Long_Integer|Natural|Positive|'
             r'Reference_Type|Short_Float|Short_Integer|Short_Short_Float|'
             r'Short_Short_Integer|String|Wide_Character|Wide_String)\b',
             Keyword.Type),
            (r'(and(\s+then)?|in|mod|not|or(\s+else)|rem)\b', Operator.Word),
            (r'generic|private', Keyword.Declaration),
            (r'package', Keyword.Declaration, 'package'),
            (r'array\b', Keyword.Reserved, 'array_def'),
            (r'(with|use)(\s+)', bygroups(Keyword.Namespace, Text), 'import'),
            (r'([a-z0-9_]+)(\s*)(:)(\s*)(constant)',
             bygroups(Name.Constant, Text, Punctuation, Text,
                      Keyword.Reserved)),
            (r'<<[a-z0-9_]+>>', Name.Label),
            (r'([a-z0-9_]+)(\s*)(:)(\s*)(declare|begin|loop|for|while)',
             bygroups(Name.Label, Text, Punctuation, Text, Keyword.Reserved)),
            (r'\b(abort|abs|abstract|accept|access|aliased|all|array|at|begin|'
             r'body|case|constant|declare|delay|delta|digits|do|else|elsif|end|'
             r'entry|exception|exit|interface|for|goto|if|is|limited|loop|new|'
             r'null|of|or|others|out|overriding|pragma|protected|raise|range|'
             r'record|renames|requeue|return|reverse|select|separate|subtype|'
             r'synchronized|task|tagged|terminate|then|type|until|when|while|'
             r'xor)\b',
             Keyword.Reserved),
            (r'"[^"]*"', String),
            include('attribute'),
            include('numbers'),
            (r"'[^']'", String.Character),
            (r'([a-z0-9_]+)(\s*|[(,])', bygroups(Name, using(this))),
            (r"(<>|=>|:=|[()|:;,.'])", Punctuation),
            (r'[*<>+=/&-]', Operator),
            (r'\n+', Text),
        ],
        'numbers' : [
            (r'[0-9_]+#[0-9a-f]+#', Number.Hex),
            (r'[0-9_]+\.[0-9_]*', Number.Float),
            (r'[0-9_]+', Number.Integer),
        ],
        'attribute' : [
            (r"(')([a-zA-Z0-9_]+)", bygroups(Punctuation, Name.Attribute)),
        ],
        'subprogram' : [
            (r'\(', Punctuation, ('#pop', 'formal_part')),
            (r';', Punctuation, '#pop'),
            (r'is\b', Keyword.Reserved, '#pop'),
            (r'"[^"]+"|[a-z0-9_]+', Name.Function),
            include('root'),
        ],
        'end' : [
            ('(if|case|record|loop|select)', Keyword.Reserved),
            ('"[^"]+"|[a-zA-Z0-9_.]+', Name.Function),
            ('\s+', Text),
            (';', Punctuation, '#pop'),
        ],
        'type_def': [
            (r';', Punctuation, '#pop'),
            (r'\(', Punctuation, 'formal_part'),
            (r'with|and|use', Keyword.Reserved),
            (r'array\b', Keyword.Reserved, ('#pop', 'array_def')),
            (r'record\b', Keyword.Reserved, ('record_def')),
            (r'(null record)(;)', bygroups(Keyword.Reserved, Punctuation), '#pop'),
            include('root'),
        ],
        'array_def' : [
            (r';', Punctuation, '#pop'),
            (r'([a-z0-9_]+)(\s+)(range)', bygroups(Keyword.Type, Text,
                                                   Keyword.Reserved)),
            include('root'),
        ],
        'record_def' : [
            (r'end record', Keyword.Reserved, '#pop'),
            include('root'),
        ],
        'import': [
            (r'[a-z0-9_.]+', Name.Namespace, '#pop'),
            (r'', Text, '#pop'),
        ],
        'formal_part' : [
            (r'\)', Punctuation, '#pop'),
            (r'[a-z0-9_]+', Name.Variable),
            (r',|:[^=]', Punctuation),
            (r'(in|not|null|out|access)\b', Keyword.Reserved),
            include('root'),
        ],
        'package': [
            ('body', Keyword.Declaration),
            ('is\s+new|renames', Keyword.Reserved),
            ('is', Keyword.Reserved, '#pop'),
            (';', Punctuation, '#pop'),
            ('\(', Punctuation, 'package_instantiation'),
            ('([a-zA-Z0-9_.]+)', Name.Class),
            include('root'),
        ],
        'package_instantiation': [
            (r'("[^"]+"|[a-z0-9_]+)(\s+)(=>)', bygroups(Name.Variable,
                                                        Text, Punctuation)),
            (r'[a-z0-9._\'"]', Text),
            (r'\)', Punctuation, '#pop'),
            include('root'),
        ],
    }


class Modula2Lexer(RegexLexer):
    """
    For `Modula-2 <http://www.modula2.org/>`_ source code.

    Additional options that determine which keywords are highlighted:

    `pim`
        Select PIM Modula-2 dialect (default: True).
    `iso`
        Select ISO Modula-2 dialect (default: False).
    `objm2`
        Select Objective Modula-2 dialect (default: False).
    `gm2ext`
        Also highlight GNU extensions (default: False).

    *New in Pygments 1.3.*
    """
    name = 'Modula-2'
    aliases = ['modula2', 'm2']
    filenames = ['*.def', '*.mod']
    mimetypes = ['text/x-modula2']

    flags = re.MULTILINE | re.DOTALL

    tokens = {
        'whitespace': [
            (r'\n+', Text), # blank lines
            (r'\s+', Text), # whitespace
        ],
        'identifiers': [
            (r'([a-zA-Z_\$][a-zA-Z0-9_\$]*)', Name),
        ],
        'numliterals': [
            (r'[01]+B', Number.Binary),        # binary number (ObjM2)
            (r'[0-7]+B', Number.Oct),          # octal number (PIM + ISO)
            (r'[0-7]+C', Number.Oct),          # char code (PIM + ISO)
            (r'[0-9A-F]+C', Number.Hex),       # char code (ObjM2)
            (r'[0-9A-F]+H', Number.Hex),       # hexadecimal number
            (r'[0-9]+\.[0-9]+E[+-][0-9]+', Number.Float), # real number
            (r'[0-9]+\.[0-9]+', Number.Float), # real number
            (r'[0-9]+', Number.Integer),       # decimal whole number
        ],
        'strings': [
            (r"'(\\\\|\\'|[^'])*'", String), # single quoted string
            (r'"(\\\\|\\"|[^"])*"', String), # double quoted string
        ],
        'operators': [
            (r'[*/+=#~&<>\^-]', Operator),
            (r':=', Operator),   # assignment
            (r'@', Operator),    # pointer deref (ISO)
            (r'\.\.', Operator), # ellipsis or range
            (r'`', Operator),    # Smalltalk message (ObjM2)
            (r'::', Operator),   # type conversion (ObjM2)
        ],
        'punctuation': [
            (r'[\(\)\[\]{},.:;|]', Punctuation),
        ],
        'comments': [
            (r'//.*?\n', Comment.Single),       # ObjM2
            (r'/\*(.*?)\*/', Comment.Multiline), # ObjM2
            (r'\(\*([^\$].*?)\*\)', Comment.Multiline),
            # TO DO: nesting of (* ... *) comments
        ],
        'pragmas': [
            (r'\(\*\$(.*?)\*\)', Comment.Preproc), # PIM
            (r'<\*(.*?)\*>', Comment.Preproc),     # ISO + ObjM2
        ],
        'root': [
            include('whitespace'),
            include('comments'),
            include('pragmas'),
            include('identifiers'),
            include('numliterals'),
            include('strings'),
            include('operators'),
            include('punctuation'),
        ]
    }

    pim_reserved_words = [
        # 40 reserved words
        'AND', 'ARRAY', 'BEGIN', 'BY', 'CASE', 'CONST', 'DEFINITION',
        'DIV', 'DO', 'ELSE', 'ELSIF', 'END', 'EXIT', 'EXPORT', 'FOR',
        'FROM', 'IF', 'IMPLEMENTATION', 'IMPORT', 'IN', 'LOOP', 'MOD',
        'MODULE', 'NOT', 'OF', 'OR', 'POINTER', 'PROCEDURE', 'QUALIFIED',
        'RECORD', 'REPEAT', 'RETURN', 'SET', 'THEN', 'TO', 'TYPE',
        'UNTIL', 'VAR', 'WHILE', 'WITH',
    ]

    pim_pervasives = [
        # 31 pervasives
        'ABS', 'BITSET', 'BOOLEAN', 'CAP', 'CARDINAL', 'CHAR', 'CHR', 'DEC',
        'DISPOSE', 'EXCL', 'FALSE', 'FLOAT', 'HALT', 'HIGH', 'INC', 'INCL',
        'INTEGER', 'LONGINT', 'LONGREAL', 'MAX', 'MIN', 'NEW', 'NIL', 'ODD',
        'ORD', 'PROC', 'REAL', 'SIZE', 'TRUE', 'TRUNC', 'VAL',
    ]

    iso_reserved_words = [
        # 46 reserved words
        'AND', 'ARRAY', 'BEGIN', 'BY', 'CASE', 'CONST', 'DEFINITION', 'DIV',
        'DO', 'ELSE', 'ELSIF', 'END', 'EXCEPT', 'EXIT', 'EXPORT', 'FINALLY',
        'FOR', 'FORWARD', 'FROM', 'IF', 'IMPLEMENTATION', 'IMPORT', 'IN',
        'LOOP', 'MOD', 'MODULE', 'NOT', 'OF', 'OR', 'PACKEDSET', 'POINTER',
        'PROCEDURE', 'QUALIFIED', 'RECORD', 'REPEAT', 'REM', 'RETRY',
        'RETURN', 'SET', 'THEN', 'TO', 'TYPE', 'UNTIL', 'VAR', 'WHILE',
        'WITH',
    ]

    iso_pervasives = [
        # 42 pervasives
        'ABS', 'BITSET', 'BOOLEAN', 'CAP', 'CARDINAL', 'CHAR', 'CHR', 'CMPLX',
        'COMPLEX', 'DEC', 'DISPOSE', 'EXCL', 'FALSE', 'FLOAT', 'HALT', 'HIGH',
        'IM', 'INC', 'INCL', 'INT', 'INTEGER', 'INTERRUPTIBLE', 'LENGTH',
        'LFLOAT', 'LONGCOMPLEX', 'LONGINT', 'LONGREAL', 'MAX', 'MIN', 'NEW',
        'NIL', 'ODD', 'ORD', 'PROC', 'PROTECTION', 'RE', 'REAL', 'SIZE',
        'TRUE', 'TRUNC', 'UNINTERRUBTIBLE', 'VAL',
    ]

    objm2_reserved_words = [
        # base language, 42 reserved words
        'AND', 'ARRAY', 'BEGIN', 'BY', 'CASE', 'CONST', 'DEFINITION', 'DIV',
        'DO', 'ELSE', 'ELSIF', 'END', 'ENUM', 'EXIT', 'FOR', 'FROM', 'IF',
        'IMMUTABLE', 'IMPLEMENTATION', 'IMPORT', 'IN', 'IS', 'LOOP', 'MOD',
        'MODULE', 'NOT', 'OF', 'OPAQUE', 'OR', 'POINTER', 'PROCEDURE',
        'RECORD', 'REPEAT', 'RETURN', 'SET', 'THEN', 'TO', 'TYPE',
        'UNTIL', 'VAR', 'VARIADIC', 'WHILE',
        # OO extensions, 16 reserved words
        'BYCOPY', 'BYREF', 'CLASS', 'CONTINUE', 'CRITICAL', 'INOUT', 'METHOD',
        'ON', 'OPTIONAL', 'OUT', 'PRIVATE', 'PROTECTED', 'PROTOCOL', 'PUBLIC',
        'SUPER', 'TRY',
    ]

    objm2_pervasives = [
        # base language, 38 pervasives
        'ABS', 'BITSET', 'BOOLEAN', 'CARDINAL', 'CHAR', 'CHR', 'DISPOSE',
        'FALSE', 'HALT', 'HIGH', 'INTEGER', 'INRANGE', 'LENGTH', 'LONGCARD',
        'LONGINT', 'LONGREAL', 'MAX', 'MIN', 'NEG', 'NEW', 'NEXTV', 'NIL',
        'OCTET', 'ODD', 'ORD', 'PRED', 'PROC', 'READ', 'REAL', 'SUCC', 'TMAX',
        'TMIN', 'TRUE', 'TSIZE', 'UNICHAR', 'VAL', 'WRITE', 'WRITEF',
        # OO extensions, 3 pervasives
        'OBJECT', 'NO', 'YES',
    ]

    gnu_reserved_words = [
        # 10 additional reserved words
        'ASM', '__ATTRIBUTE__', '__BUILTIN__', '__COLUMN__', '__DATE__',
        '__FILE__', '__FUNCTION__', '__LINE__', '__MODULE__', 'VOLATILE',
    ]

    gnu_pervasives = [
        # 21 identifiers, actually from pseudo-module SYSTEM
        # but we will highlight them as if they were pervasives
        'BITSET8', 'BITSET16', 'BITSET32', 'CARDINAL8', 'CARDINAL16',
        'CARDINAL32', 'CARDINAL64', 'COMPLEX32', 'COMPLEX64', 'COMPLEX96',
        'COMPLEX128', 'INTEGER8', 'INTEGER16', 'INTEGER32', 'INTEGER64',
        'REAL8', 'REAL16', 'REAL32', 'REAL96', 'REAL128', 'THROW',
    ]

    def __init__(self, **options):
        self.reserved_words = set()
        self.pervasives = set()
        # ISO Modula-2
        if get_bool_opt(options, 'iso', False):
            self.reserved_words.update(self.iso_reserved_words)
            self.pervasives.update(self.iso_pervasives)
        # Objective Modula-2
        elif get_bool_opt(options, 'objm2', False):
            self.reserved_words.update(self.objm2_reserved_words)
            self.pervasives.update(self.objm2_pervasives)
        # PIM Modula-2 (DEFAULT)
        else:
            self.reserved_words.update(self.pim_reserved_words)
            self.pervasives.update(self.pim_pervasives)
        # GNU extensions
        if get_bool_opt(options, 'gm2ext', False):
            self.reserved_words.update(self.gnu_reserved_words)
            self.pervasives.update(self.gnu_pervasives)
        # initialise
        RegexLexer.__init__(self, **options)

    def get_tokens_unprocessed(self, text):
        for index, token, value in \
            RegexLexer.get_tokens_unprocessed(self, text):
            # check for reserved words and pervasives
            if token is Name:
                if value in self.reserved_words:
                    token = Keyword.Reserved
                elif value in self.pervasives:
                    token = Keyword.Pervasive
            # return result
            yield index, token, value


class BlitzMaxLexer(RegexLexer):
    """
    For `BlitzMax <http://blitzbasic.com>`_ source code.

    *New in Pygments 1.4.*
    """

    name = 'BlitzMax'
    aliases = ['blitzmax', 'bmax']
    filenames = ['*.bmx']
    mimetypes = ['text/x-bmx']

    bmax_vopwords = r'\b(Shl|Shr|Sar|Mod)\b'
    bmax_sktypes = r'@{1,2}|[!#$%]'
    bmax_lktypes = r'\b(Int|Byte|Short|Float|Double|Long)\b'
    bmax_name = r'[a-z_][a-z0-9_]*'
    bmax_var = (r'(%s)(?:(?:([ \t]*)(%s)|([ \t]*:[ \t]*\b(?:Shl|Shr|Sar|Mod)\b)'
                r'|([ \t]*)([:])([ \t]*)(?:%s|(%s)))(?:([ \t]*)(Ptr))?)') % \
                (bmax_name, bmax_sktypes, bmax_lktypes, bmax_name)
    bmax_func = bmax_var + r'?((?:[ \t]|\.\.\n)*)([(])'

    flags = re.MULTILINE | re.IGNORECASE
    tokens = {
        'root': [
            # Text
            (r'[ \t]+', Text),
            (r'\.\.\n', Text), # Line continuation
            # Comments
            (r"'.*?\n", Comment.Single),
            (r'([ \t]*)\bRem\n(\n|.)*?\s*\bEnd([ \t]*)Rem', Comment.Multiline),
            # Data types
            ('"', String.Double, 'string'),
            # Numbers
            (r'[0-9]+\.[0-9]*(?!\.)', Number.Float),
            (r'\.[0-9]*(?!\.)', Number.Float),
            (r'[0-9]+', Number.Integer),
            (r'\$[0-9a-f]+', Number.Hex),
            (r'\%[10]+', Number), # Binary
            # Other
            (r'(?:(?:(:)?([ \t]*)(:?%s|([+\-*/&|~]))|Or|And|Not|[=<>^]))' %
             (bmax_vopwords), Operator),
            (r'[(),.:\[\]]', Punctuation),
            (r'(?:#[\w \t]*)', Name.Label),
            (r'(?:\?[\w \t]*)', Comment.Preproc),
            # Identifiers
            (r'\b(New)\b([ \t]?)([(]?)(%s)' % (bmax_name),
             bygroups(Keyword.Reserved, Text, Punctuation, Name.Class)),
            (r'\b(Import|Framework|Module)([ \t]+)(%s\.%s)' %
             (bmax_name, bmax_name),
             bygroups(Keyword.Reserved, Text, Keyword.Namespace)),
            (bmax_func, bygroups(Name.Function, Text, Keyword.Type,
                                 Operator, Text, Punctuation, Text,
                                 Keyword.Type, Name.Class, Text,
                                 Keyword.Type, Text, Punctuation)),
            (bmax_var, bygroups(Name.Variable, Text, Keyword.Type, Operator,
                                Text, Punctuation, Text, Keyword.Type,
                                Name.Class, Text, Keyword.Type)),
            (r'\b(Type|Extends)([ \t]+)(%s)' % (bmax_name),
             bygroups(Keyword.Reserved, Text, Name.Class)),
            # Keywords
            (r'\b(Ptr)\b', Keyword.Type),
            (r'\b(Pi|True|False|Null|Self|Super)\b', Keyword.Constant),
            (r'\b(Local|Global|Const|Field)\b', Keyword.Declaration),
            (r'\b(TNullMethodException|TNullFunctionException|'
             r'TNullObjectException|TArrayBoundsException|'
             r'TRuntimeException)\b', Name.Exception),
            (r'\b(Strict|SuperStrict|Module|ModuleInfo|'
             r'End|Return|Continue|Exit|Public|Private|'
             r'Var|VarPtr|Chr|Len|Asc|SizeOf|Sgn|Abs|Min|Max|'
             r'New|Release|Delete|'
             r'Incbin|IncbinPtr|IncbinLen|'
             r'Framework|Include|Import|Extern|EndExtern|'
             r'Function|EndFunction|'
             r'Type|EndType|Extends|'
             r'Method|EndMethod|'
             r'Abstract|Final|'
             r'If|Then|Else|ElseIf|EndIf|'
             r'For|To|Next|Step|EachIn|'
             r'While|Wend|EndWhile|'
             r'Repeat|Until|Forever|'
             r'Select|Case|Default|EndSelect|'
             r'Try|Catch|EndTry|Throw|Assert|'
             r'Goto|DefData|ReadData|RestoreData)\b', Keyword.Reserved),
            # Final resolve (for variable names and such)
            (r'(%s)' % (bmax_name), Name.Variable),
        ],
        'string': [
            (r'""', String.Double),
            (r'"C?', String.Double, '#pop'),
            (r'[^"]+', String.Double),
        ],
    }


class BlitzBasicLexer(RegexLexer):
    """
    For `BlitzBasic <http://blitzbasic.com>`_ source code.

    *New in Pygments 1.7.*
    """

    name = 'BlitzBasic'
    aliases = ['blitzbasic', 'b3d', 'bplus']
    filenames = ['*.bb', '*.decls']
    mimetypes = ['text/x-bb']

    bb_vopwords = (r'\b(Shl|Shr|Sar|Mod|Or|And|Not|'
                   r'Abs|Sgn|Handle|Int|Float|Str|'
                   r'First|Last|Before|After)\b')
    bb_sktypes = r'@{1,2}|[#$%]'
    bb_name = r'[a-z][a-z0-9_]*'
    bb_var = (r'(%s)(?:([ \t]*)(%s)|([ \t]*)([.])([ \t]*)(?:(%s)))?') % \
                (bb_name, bb_sktypes, bb_name)

    flags = re.MULTILINE | re.IGNORECASE
    tokens = {
        'root': [
            # Text
            (r'[ \t]+', Text),
            # Comments
            (r";.*?\n", Comment.Single),
            # Data types
            ('"', String.Double, 'string'),
            # Numbers
            (r'[0-9]+\.[0-9]*(?!\.)', Number.Float),
            (r'\.[0-9]+(?!\.)', Number.Float),
            (r'[0-9]+', Number.Integer),
            (r'\$[0-9a-f]+', Number.Hex),
            (r'\%[10]+', Number), # Binary
            # Other
            (r'(?:%s|([+\-*/~=<>^]))' % (bb_vopwords), Operator),
            (r'[(),:\[\]\\]', Punctuation),
            (r'\.([ \t]*)(%s)' % bb_name, Name.Label),
            # Identifiers
            (r'\b(New)\b([ \t]+)(%s)' % (bb_name),
             bygroups(Keyword.Reserved, Text, Name.Class)),
            (r'\b(Gosub|Goto)\b([ \t]+)(%s)' % (bb_name),
             bygroups(Keyword.Reserved, Text, Name.Label)),
            (r'\b(Object)\b([ \t]*)([.])([ \t]*)(%s)\b' % (bb_name),
             bygroups(Operator, Text, Punctuation, Text, Name.Class)),
            (r'\b%s\b([ \t]*)(\()' % bb_var,
             bygroups(Name.Function, Text, Keyword.Type,Text, Punctuation,
                      Text, Name.Class, Text, Punctuation)),
            (r'\b(Function)\b([ \t]+)%s' % bb_var,
             bygroups(Keyword.Reserved, Text, Name.Function, Text, Keyword.Type,
                              Text, Punctuation, Text, Name.Class)),
            (r'\b(Type)([ \t]+)(%s)' % (bb_name),
             bygroups(Keyword.Reserved, Text, Name.Class)),
            # Keywords
            (r'\b(Pi|True|False|Null)\b', Keyword.Constant),
            (r'\b(Local|Global|Const|Field|Dim)\b', Keyword.Declaration),
            (r'\b(End|Return|Exit|'
             r'Chr|Len|Asc|'
             r'New|Delete|Insert|'
             r'Include|'
             r'Function|'
             r'Type|'
             r'If|Then|Else|ElseIf|EndIf|'
             r'For|To|Next|Step|Each|'
             r'While|Wend|'
             r'Repeat|Until|Forever|'
             r'Select|Case|Default|'
             r'Goto|Gosub|Data|Read|Restore)\b', Keyword.Reserved),
            # Final resolve (for variable names and such)
#            (r'(%s)' % (bb_name), Name.Variable),
            (bb_var, bygroups(Name.Variable, Text, Keyword.Type,
                              Text, Punctuation, Text, Name.Class)),
        ],
        'string': [
            (r'""', String.Double),
            (r'"C?', String.Double, '#pop'),
            (r'[^"]+', String.Double),
        ],
    }


class NimrodLexer(RegexLexer):
    """
    For `Nimrod <http://nimrod-code.org/>`_ source code.

    *New in Pygments 1.5.*
    """

    name = 'Nimrod'
    aliases = ['nimrod', 'nim']
    filenames = ['*.nim', '*.nimrod']
    mimetypes = ['text/x-nimrod']

    flags = re.MULTILINE | re.IGNORECASE | re.UNICODE

    def underscorize(words):
        newWords = []
        new = ""
        for word in words:
            for ch in word:
                new += (ch + "_?")
            newWords.append(new)
            new = ""
        return "|".join(newWords)

    keywords = [
        'addr', 'and', 'as', 'asm', 'atomic', 'bind', 'block', 'break',
        'case', 'cast', 'const', 'continue', 'converter', 'discard',
        'distinct', 'div', 'elif', 'else', 'end', 'enum', 'except', 'finally',
        'for', 'generic', 'if', 'implies', 'in', 'yield',
        'is', 'isnot', 'iterator', 'lambda', 'let', 'macro', 'method',
        'mod', 'not', 'notin', 'object', 'of', 'or', 'out', 'proc',
        'ptr', 'raise', 'ref', 'return', 'shl', 'shr', 'template', 'try',
        'tuple', 'type' , 'when', 'while', 'with', 'without', 'xor'
    ]

    keywordsPseudo = [
        'nil', 'true', 'false'
    ]

    opWords = [
        'and', 'or', 'not', 'xor', 'shl', 'shr', 'div', 'mod', 'in',
        'notin', 'is', 'isnot'
    ]

    types = [
        'int', 'int8', 'int16', 'int32', 'int64', 'float', 'float32', 'float64',
        'bool', 'char', 'range', 'array', 'seq', 'set', 'string'
    ]

    tokens = {
        'root': [
            (r'##.*$', String.Doc),
            (r'#.*$', Comment),
            (r'\*|=|>|<|\+|-|/|@|\$|~|&|%|\!|\?|\||\\|\[|\]', Operator),
            (r'\.\.|\.|,|\[\.|\.\]|{\.|\.}|\(\.|\.\)|{|}|\(|\)|:|\^|`|;',
             Punctuation),

            # Strings
            (r'(?:[\w]+)"', String, 'rdqs'),
            (r'"""', String, 'tdqs'),
            ('"', String, 'dqs'),

            # Char
            ("'", String.Char, 'chars'),

            # Keywords
            (r'(%s)\b' % underscorize(opWords), Operator.Word),
            (r'(p_?r_?o_?c_?\s)(?![\(\[\]])', Keyword, 'funcname'),
            (r'(%s)\b' % underscorize(keywords), Keyword),
            (r'(%s)\b' % underscorize(['from', 'import', 'include']),
             Keyword.Namespace),
            (r'(v_?a_?r)\b', Keyword.Declaration),
            (r'(%s)\b' % underscorize(types), Keyword.Type),
            (r'(%s)\b' % underscorize(keywordsPseudo), Keyword.Pseudo),
            # Identifiers
            (r'\b((?![_\d])\w)(((?!_)\w)|(_(?!_)\w))*', Name),
            # Numbers
            (r'[0-9][0-9_]*(?=([eE.]|\'[fF](32|64)))',
              Number.Float, ('float-suffix', 'float-number')),
            (r'0[xX][a-fA-F0-9][a-fA-F0-9_]*', Number.Hex, 'int-suffix'),
            (r'0[bB][01][01_]*', Number, 'int-suffix'),
            (r'0o[0-7][0-7_]*', Number.Oct, 'int-suffix'),
            (r'[0-9][0-9_]*', Number.Integer, 'int-suffix'),
            # Whitespace
            (r'\s+', Text),
            (r'.+$', Error),
        ],
        'chars': [
          (r'\\([\\abcefnrtvl"\']|x[a-fA-F0-9]{2}|[0-9]{1,3})', String.Escape),
          (r"'", String.Char, '#pop'),
          (r".", String.Char)
        ],
        'strings': [
            (r'(?<!\$)\$(\d+|#|\w+)+', String.Interpol),
            (r'[^\\\'"\$\n]+', String),
            # quotes, dollars and backslashes must be parsed one at a time
            (r'[\'"\\]', String),
            # unhandled string formatting sign
            (r'\$', String)
            # newlines are an error (use "nl" state)
        ],
        'dqs': [
            (r'\\([\\abcefnrtvl"\']|\n|x[a-fA-F0-9]{2}|[0-9]{1,3})',
             String.Escape),
            (r'"', String, '#pop'),
            include('strings')
        ],
        'rdqs': [
            (r'"(?!")', String, '#pop'),
            (r'""', String.Escape),
            include('strings')
        ],
        'tdqs': [
            (r'"""(?!")', String, '#pop'),
            include('strings'),
            include('nl')
        ],
        'funcname': [
            (r'((?![\d_])\w)(((?!_)\w)|(_(?!_)\w))*', Name.Function, '#pop'),
            (r'`.+`', Name.Function, '#pop')
        ],
        'nl': [
            (r'\n', String)
        ],
        'float-number': [
          (r'\.(?!\.)[0-9_]*', Number.Float),
          (r'[eE][+-]?[0-9][0-9_]*', Number.Float),
          (r'', Text, '#pop')
        ],
        'float-suffix': [
          (r'\'[fF](32|64)', Number.Float),
          (r'', Text, '#pop')
        ],
        'int-suffix': [
          (r'\'[iI](32|64)', Number.Integer.Long),
          (r'\'[iI](8|16)', Number.Integer),
          (r'', Text, '#pop')
        ],
    }


class FantomLexer(RegexLexer):
    """
    For Fantom source code.

    *New in Pygments 1.5.*
    """
    name = 'Fantom'
    aliases = ['fan']
    filenames = ['*.fan']
    mimetypes = ['application/x-fantom']

    # often used regexes
    def s(str):
        return Template(str).substitute(
            dict (
                pod = r'[\"\w\.]+',
                eos = r'\n|;',
                id = r'[a-zA-Z_][a-zA-Z0-9_]*',
                # all chars which can be part of type definition. Starts with
                # either letter, or [ (maps), or | (funcs)
                type = r'(?:\[|[a-zA-Z_]|\|)[:\w\[\]\|\->\?]*?',
                )
            )


    tokens = {
        'comments': [
            (r'(?s)/\*.*?\*/', Comment.Multiline),           #Multiline
            (r'//.*?\n', Comment.Single),                    #Single line
            #todo: highlight references in fandocs
            (r'\*\*.*?\n', Comment.Special),                 #Fandoc
            (r'#.*\n', Comment.Single)                       #Shell-style
        ],
        'literals': [
            (r'\b-?[\d_]+(ns|ms|sec|min|hr|day)', Number),   #Duration
            (r'\b-?[\d_]*\.[\d_]+(ns|ms|sec|min|hr|day)', Number),
                                                             #Duration with dot
            (r'\b-?(\d+)?\.\d+(f|F|d|D)?', Number.Float),    #Float/Decimal
            (r'\b-?0x[0-9a-fA-F_]+', Number.Hex),            #Hex
            (r'\b-?[\d_]+', Number.Integer),                 #Int
            (r"'\\.'|'[^\\]'|'\\u[0-9a-f]{4}'", String.Char), #Char
            (r'"', Punctuation, 'insideStr'),                #Opening quote
            (r'`', Punctuation, 'insideUri'),                #Opening accent
            (r'\b(true|false|null)\b', Keyword.Constant),    #Bool & null
            (r'(?:(\w+)(::))?(\w+)(<\|)(.*?)(\|>)',          #DSL
             bygroups(Name.Namespace, Punctuation, Name.Class,
                      Punctuation, String, Punctuation)),
            (r'(?:(\w+)(::))?(\w+)?(#)(\w+)?',               #Type/slot literal
             bygroups(Name.Namespace, Punctuation, Name.Class,
                      Punctuation, Name.Function)),
            (r'\[,\]', Literal),                             # Empty list
            (s(r'($type)(\[,\])'),                           # Typed empty list
             bygroups(using(this, state = 'inType'), Literal)),
            (r'\[:\]', Literal),                             # Empty Map
            (s(r'($type)(\[:\])'),
             bygroups(using(this, state = 'inType'), Literal)),
        ],
        'insideStr': [
            (r'\\\\', String.Escape),                        #Escaped backslash
            (r'\\"', String.Escape),                         #Escaped "
            (r'\\`', String.Escape),                         #Escaped `
            (r'\$\w+', String.Interpol),                     #Subst var
            (r'\${.*?}', String.Interpol),                   #Subst expr
            (r'"', Punctuation, '#pop'),                     #Closing quot
            (r'.', String)                                   #String content
        ],
        'insideUri': [  #TODO: remove copy/paste str/uri
            (r'\\\\', String.Escape),                        #Escaped backslash
            (r'\\"', String.Escape),                         #Escaped "
            (r'\\`', String.Escape),                         #Escaped `
            (r'\$\w+', String.Interpol),                     #Subst var
            (r'\${.*?}', String.Interpol),                   #Subst expr
            (r'`', Punctuation, '#pop'),                     #Closing tick
            (r'.', String.Backtick)                          #URI content
        ],
        'protectionKeywords': [
            (r'\b(public|protected|private|internal)\b', Keyword),
        ],
        'typeKeywords': [
            (r'\b(abstract|final|const|native|facet|enum)\b', Keyword),
        ],
        'methodKeywords': [
            (r'\b(abstract|native|once|override|static|virtual|final)\b',
             Keyword),
        ],
        'fieldKeywords': [
            (r'\b(abstract|const|final|native|override|static|virtual|'
             r'readonly)\b', Keyword)
        ],
        'otherKeywords': [
            (r'\b(try|catch|throw|finally|for|if|else|while|as|is|isnot|'
             r'switch|case|default|continue|break|do|return|get|set)\b',
             Keyword),
            (r'\b(it|this|super)\b', Name.Builtin.Pseudo),
        ],
        'operators': [
            (r'\+\+|\-\-|\+|\-|\*|/|\|\||&&|<=>|<=|<|>=|>|=|!|\[|\]', Operator)
        ],
        'inType': [
            (r'[\[\]\|\->:\?]', Punctuation),
            (s(r'$id'), Name.Class),
            (r'', Text, '#pop'),

        ],
        'root': [
            include('comments'),
            include('protectionKeywords'),
            include('typeKeywords'),
            include('methodKeywords'),
            include('fieldKeywords'),
            include('literals'),
            include('otherKeywords'),
            include('operators'),
            (r'using\b', Keyword.Namespace, 'using'),         # Using stmt
            (r'@\w+', Name.Decorator, 'facet'),               # Symbol
            (r'(class|mixin)(\s+)(\w+)', bygroups(Keyword, Text, Name.Class),
             'inheritance'),                                  # Inheritance list


            ### Type var := val
            (s(r'($type)([ \t]+)($id)(\s*)(:=)'),
             bygroups(using(this, state = 'inType'), Text,
                      Name.Variable, Text, Operator)),

            ### var := val
            (s(r'($id)(\s*)(:=)'),
             bygroups(Name.Variable, Text, Operator)),

            ### .someId( or ->someId( ###
            (s(r'(\.|(?:\->))($id)(\s*)(\()'),
             bygroups(Operator, Name.Function, Text, Punctuation),
             'insideParen'),

            ### .someId  or ->someId
            (s(r'(\.|(?:\->))($id)'),
             bygroups(Operator, Name.Function)),

            ### new makeXXX ( ####
            (r'(new)(\s+)(make\w*)(\s*)(\()',
             bygroups(Keyword, Text, Name.Function, Text, Punctuation),
             'insideMethodDeclArgs'),

            ### Type name (  ####
            (s(r'($type)([ \t]+)' #Return type and whitespace
               r'($id)(\s*)(\()'), #method name + open brace
             bygroups(using(this, state = 'inType'), Text,
                      Name.Function, Text, Punctuation),
             'insideMethodDeclArgs'),

            ### ArgType argName, #####
            (s(r'($type)(\s+)($id)(\s*)(,)'),
             bygroups(using(this, state='inType'), Text, Name.Variable,
                      Text, Punctuation)),

            #### ArgType argName) ####
            ## Covered in 'insideParen' state

            ### ArgType argName -> ArgType| ###
            (s(r'($type)(\s+)($id)(\s*)(\->)(\s*)($type)(\|)'),
             bygroups(using(this, state='inType'), Text, Name.Variable,
                      Text, Punctuation, Text, using(this, state = 'inType'),
                      Punctuation)),

            ### ArgType argName|  ###
            (s(r'($type)(\s+)($id)(\s*)(\|)'),
             bygroups(using(this, state='inType'), Text, Name.Variable,
                      Text, Punctuation)),

            ### Type var
            (s(r'($type)([ \t]+)($id)'),
             bygroups(using(this, state='inType'), Text,
                      Name.Variable)),

            (r'\(', Punctuation, 'insideParen'),
            (r'\{', Punctuation, 'insideBrace'),
            (r'.', Text)
        ],
        'insideParen': [
            (r'\)', Punctuation, '#pop'),
            include('root'),
        ],
        'insideMethodDeclArgs': [
            (r'\)', Punctuation, '#pop'),
            (s(r'($type)(\s+)($id)(\s*)(\))'),
             bygroups(using(this, state='inType'), Text, Name.Variable,
                      Text, Punctuation), '#pop'),
            include('root'),
        ],
        'insideBrace': [
            (r'\}', Punctuation, '#pop'),
            include('root'),
        ],
        'inheritance': [
            (r'\s+', Text),                                      #Whitespace
            (r':|,', Punctuation),
            (r'(?:(\w+)(::))?(\w+)',
             bygroups(Name.Namespace, Punctuation, Name.Class)),
            (r'{', Punctuation, '#pop')
        ],
        'using': [
            (r'[ \t]+', Text), # consume whitespaces
            (r'(\[)(\w+)(\])',
             bygroups(Punctuation, Comment.Special, Punctuation)), #ffi
            (r'(\")?([\w\.]+)(\")?',
             bygroups(Punctuation, Name.Namespace, Punctuation)), #podname
            (r'::', Punctuation, 'usingClass'),
            (r'', Text, '#pop')
        ],
        'usingClass': [
            (r'[ \t]+', Text), # consume whitespaces
            (r'(as)(\s+)(\w+)',
             bygroups(Keyword.Declaration, Text, Name.Class), '#pop:2'),
            (r'[\w\$]+', Name.Class),
            (r'', Text, '#pop:2') # jump out to root state
        ],
        'facet': [
            (r'\s+', Text),
            (r'{', Punctuation, 'facetFields'),
            (r'', Text, '#pop')
        ],
        'facetFields': [
            include('comments'),
            include('literals'),
            include('operators'),
            (r'\s+', Text),
            (r'(\s*)(\w+)(\s*)(=)', bygroups(Text, Name, Text, Operator)),
            (r'}', Punctuation, '#pop'),
            (r'.', Text)
        ],
    }


class RustLexer(RegexLexer):
    """
    Lexer for Mozilla's Rust programming language.

    *New in Pygments 1.6.*
    """
    name = 'Rust'
    filenames = ['*.rs', '*.rc']
    aliases = ['rust']
    mimetypes = ['text/x-rustsrc']

    tokens = {
        'root': [
            # Whitespace and Comments
            (r'\n', Text),
            (r'\s+', Text),
            (r'//(.*?)\n', Comment.Single),
            (r'/[*](.|\n)*?[*]/', Comment.Multiline),

            # Keywords
            (r'(as|assert|break|const'
             r'|copy|do|else|enum|extern|fail'
             r'|false|fn|for|if|impl|let|log'
             r'|loop|match|mod|move|mut|once|priv|pub|pure'
             r'|ref|return|static|struct|trait|true|type|unsafe|use|while'
             r'|u8|u16|u32|u64|i8|i16|i32|i64|uint'
             r'|int|float|f32|f64|str)\b', Keyword),

            # Character Literal
            (r"""'(\\['"\\nrt]|\\x[0-9a-fA-F]{2}|\\[0-7]{1,3}"""
             r"""|\\u[0-9a-fA-F]{4}|\\U[0-9a-fA-F]{8}|.)'""",
             String.Char),
            # Lifetime
            (r"""'[a-zA-Z_][a-zA-Z0-9_]*""", Name.Label),
            # Binary Literal
            (r'0[Bb][01_]+', Number, 'number_lit'),
            # Octal Literal
            (r'0[0-7_]+', Number.Oct, 'number_lit'),
            # Hexadecimal Literal
            (r'0[xX][0-9a-fA-F_]+', Number.Hex, 'number_lit'),
            # Decimal Literal
            (r'[0-9][0-9_]*(\.[0-9_]+[eE][+\-]?'
             r'[0-9_]+|\.[0-9_]*|[eE][+\-]?[0-9_]+)?', Number, 'number_lit'),
            # String Literal
            (r'"', String, 'string'),

            # Operators and Punctuation
            (r'[{}()\[\],.;]', Punctuation),
            (r'[+\-*/%&|<>^!~@=:?]', Operator),

            # Identifier
            (r'[a-zA-Z_$][a-zA-Z0-9_]*', Name),

            # Attributes
            (r'#\[', Comment.Preproc, 'attribute['),
            (r'#\(', Comment.Preproc, 'attribute('),
            # Macros
            (r'[A-Za-z_][A-Za-z0-9_]*!\[', Comment.Preproc, 'attribute['),
            (r'[A-Za-z_][A-Za-z0-9_]*!\(', Comment.Preproc, 'attribute('),
        ],
        'number_lit': [
            (r'(([ui](8|16|32|64)?)|(f(32|64)?))?', Keyword, '#pop'),
        ],
        'string': [
            (r'"', String, '#pop'),
            (r"""\\['"\\nrt]|\\x[0-9a-fA-F]{2}|\\[0-7]{1,3}"""
             r"""|\\u[0-9a-fA-F]{4}|\\U[0-9a-fA-F]{8}""", String.Escape),
            (r'[^\\"]+', String),
            (r'\\', String),
        ],
        'attribute_common': [
            (r'"', String, 'string'),
            (r'\[', Comment.Preproc, 'attribute['),
            (r'\(', Comment.Preproc, 'attribute('),
        ],
        'attribute[': [
            include('attribute_common'),
            (r'\];?', Comment.Preproc, '#pop'),
            (r'[^"\]]+', Comment.Preproc),
        ],
        'attribute(': [
            include('attribute_common'),
            (r'\);?', Comment.Preproc, '#pop'),
            (r'[^"\)]+', Comment.Preproc),
        ],
    }


class CudaLexer(CLexer):
    """
    For NVIDIA `CUDA™ <http://developer.nvidia.com/category/zone/cuda-zone>`_
    source.

    *New in Pygments 1.6.*
    """
    name = 'CUDA'
    filenames = ['*.cu', '*.cuh']
    aliases = ['cuda', 'cu']
    mimetypes = ['text/x-cuda']

    function_qualifiers = ['__device__', '__global__', '__host__',
                           '__noinline__', '__forceinline__']
    variable_qualifiers = ['__device__', '__constant__', '__shared__',
                           '__restrict__']
    vector_types = ['char1', 'uchar1', 'char2', 'uchar2', 'char3', 'uchar3',
                    'char4', 'uchar4', 'short1', 'ushort1', 'short2', 'ushort2',
                    'short3', 'ushort3', 'short4', 'ushort4', 'int1', 'uint1',
                    'int2', 'uint2', 'int3', 'uint3', 'int4', 'uint4', 'long1',
                    'ulong1', 'long2', 'ulong2', 'long3', 'ulong3', 'long4',
                    'ulong4', 'longlong1', 'ulonglong1', 'longlong2',
                    'ulonglong2', 'float1', 'float2', 'float3', 'float4',
                    'double1', 'double2', 'dim3']
    variables = ['gridDim', 'blockIdx', 'blockDim', 'threadIdx', 'warpSize']
    functions = ['__threadfence_block', '__threadfence', '__threadfence_system',
                 '__syncthreads', '__syncthreads_count', '__syncthreads_and',
                 '__syncthreads_or']
    execution_confs = ['<<<', '>>>']

    def get_tokens_unprocessed(self, text):
        for index, token, value in \
            CLexer.get_tokens_unprocessed(self, text):
            if token is Name:
                if value in self.variable_qualifiers:
                    token = Keyword.Type
                elif value in self.vector_types:
                    token = Keyword.Type
                elif value in self.variables:
                    token = Name.Builtin
                elif value in self.execution_confs:
                    token = Keyword.Pseudo
                elif value in self.function_qualifiers:
                    token = Keyword.Reserved
                elif value in self.functions:
                    token = Name.Function
            yield index, token, value


class MonkeyLexer(RegexLexer):
    """
    For
    `Monkey <https://en.wikipedia.org/wiki/Monkey_(programming_language)>`_
    source code.

    *New in Pygments 1.6.*
    """

    name = 'Monkey'
    aliases = ['monkey']
    filenames = ['*.monkey']
    mimetypes = ['text/x-monkey']

    name_variable = r'[a-z_][a-zA-Z0-9_]*'
    name_function = r'[A-Z][a-zA-Z0-9_]*'
    name_constant = r'[A-Z_][A-Z0-9_]*'
    name_class = r'[A-Z][a-zA-Z0-9_]*'
    name_module = r'[a-z0-9_]*'

    keyword_type = r'(?:Int|Float|String|Bool|Object|Array|Void)'
    # ? == Bool // % == Int // # == Float // $ == String
    keyword_type_special = r'[?%#$]'

    flags = re.MULTILINE

    tokens = {
        'root': [
            #Text
            (r'\s+', Text),
            # Comments
            (r"'.*", Comment),
            (r'(?i)^#rem\b', Comment.Multiline, 'comment'),
            # preprocessor directives
            (r'(?i)^(?:#If|#ElseIf|#Else|#EndIf|#End|#Print|#Error)\b', Comment.Preproc),
            # preprocessor variable (any line starting with '#' that is not a directive)
            (r'^#', Comment.Preproc, 'variables'),
            # String
            ('"', String.Double, 'string'),
            # Numbers
            (r'[0-9]+\.[0-9]*(?!\.)', Number.Float),
            (r'\.[0-9]+(?!\.)', Number.Float),
            (r'[0-9]+', Number.Integer),
            (r'\$[0-9a-fA-Z]+', Number.Hex),
            (r'\%[10]+', Number), # Binary
            # Native data types
            (r'\b%s\b' % keyword_type, Keyword.Type),
            # Exception handling
            (r'(?i)\b(?:Try|Catch|Throw)\b', Keyword.Reserved),
            (r'Throwable', Name.Exception),
            # Builtins
            (r'(?i)\b(?:Null|True|False)\b', Name.Builtin),
            (r'(?i)\b(?:Self|Super)\b', Name.Builtin.Pseudo),
            (r'\b(?:HOST|LANG|TARGET|CONFIG)\b', Name.Constant),
            # Keywords
            (r'(?i)^(Import)(\s+)(.*)(\n)',
             bygroups(Keyword.Namespace, Text, Name.Namespace, Text)),
            (r'(?i)^Strict\b.*\n', Keyword.Reserved),
            (r'(?i)(Const|Local|Global|Field)(\s+)',
             bygroups(Keyword.Declaration, Text), 'variables'),
            (r'(?i)(New|Class|Interface|Extends|Implements)(\s+)',
             bygroups(Keyword.Reserved, Text), 'classname'),
            (r'(?i)(Function|Method)(\s+)',
             bygroups(Keyword.Reserved, Text), 'funcname'),
            (r'(?i)(?:End|Return|Public|Private|Extern|Property|'
             r'Final|Abstract)\b', Keyword.Reserved),
            # Flow Control stuff
            (r'(?i)(?:If|Then|Else|ElseIf|EndIf|'
             r'Select|Case|Default|'
             r'While|Wend|'
             r'Repeat|Until|Forever|'
             r'For|To|Until|Step|EachIn|Next|'
             r'Exit|Continue)\s+', Keyword.Reserved),
            # not used yet
            (r'(?i)\b(?:Module|Inline)\b', Keyword.Reserved),
            # Array
            (r'[\[\]]', Punctuation),
            # Other
            (r'<=|>=|<>|\*=|/=|\+=|-=|&=|~=|\|=|[-&*/^+=<>|~]', Operator),
            (r'(?i)(?:Not|Mod|Shl|Shr|And|Or)', Operator.Word),
            (r'[\(\){}!#,.:]', Punctuation),
            # catch the rest
            (r'%s\b' % name_constant, Name.Constant),
            (r'%s\b' % name_function, Name.Function),
            (r'%s\b' % name_variable, Name.Variable),
        ],
        'funcname': [
            (r'(?i)%s\b' % name_function, Name.Function),
            (r':', Punctuation, 'classname'),
            (r'\s+', Text),
            (r'\(', Punctuation, 'variables'),
            (r'\)', Punctuation, '#pop')
        ],
        'classname': [
            (r'%s\.' % name_module, Name.Namespace),
            (r'%s\b' % keyword_type, Keyword.Type),
            (r'%s\b' % name_class, Name.Class),
            # array (of given size)
            (r'(\[)(\s*)(\d*)(\s*)(\])',
             bygroups(Punctuation, Text, Number.Integer, Text, Punctuation)),
            # generics
            (r'\s+(?!<)', Text, '#pop'),
            (r'<', Punctuation, '#push'),
            (r'>', Punctuation, '#pop'),
            (r'\n', Text, '#pop'),
            (r'', Text, '#pop')
        ],
        'variables': [
            (r'%s\b' % name_constant, Name.Constant),
            (r'%s\b' % name_variable, Name.Variable),
            (r'%s' % keyword_type_special, Keyword.Type),
            (r'\s+', Text),
            (r':', Punctuation, 'classname'),
            (r',', Punctuation, '#push'),
            (r'', Text, '#pop')
        ],
        'string': [
            (r'[^"~]+', String.Double),
            (r'~q|~n|~r|~t|~z|~~', String.Escape),
            (r'"', String.Double, '#pop'),
        ],
        'comment' : [
            (r'(?i)^#rem.*?', Comment.Multiline, "#push"),
            (r'(?i)^#end.*?', Comment.Multiline, "#pop"),
            (r'\n', Comment.Multiline),
            (r'.+', Comment.Multiline),
        ],
    }


class CobolLexer(RegexLexer):
    """
    Lexer for OpenCOBOL code.

    *New in Pygments 1.6.*
    """
    name = 'COBOL'
    aliases = ['cobol']
    filenames = ['*.cob', '*.COB', '*.cpy', '*.CPY']
    mimetypes = ['text/x-cobol']
    flags = re.IGNORECASE | re.MULTILINE

    # Data Types: by PICTURE and USAGE
    # Operators: **, *, +, -, /, <, >, <=, >=, =, <>
    # Logical (?): NOT, AND, OR

    # Reserved words:
    # http://opencobol.add1tocobol.com/#reserved-words
    # Intrinsics:
    # http://opencobol.add1tocobol.com/#does-opencobol-implement-any-intrinsic-functions

    tokens = {
        'root': [
            include('comment'),
            include('strings'),
            include('core'),
            include('nums'),
            (r'[a-z0-9]([_a-z0-9\-]*[a-z0-9]+)?', Name.Variable),
    #       (r'[\s]+', Text),
            (r'[ \t]+', Text),
        ],
        'comment': [
            (r'(^.{6}[*/].*\n|^.{6}|\*>.*\n)', Comment),
        ],
        'core': [
            # Figurative constants
            (r'(^|(?<=[^0-9a-z_\-]))(ALL\s+)?'
             r'((ZEROES)|(HIGH-VALUE|LOW-VALUE|QUOTE|SPACE|ZERO)(S)?)'
             r'\s*($|(?=[^0-9a-z_\-]))',
             Name.Constant),

            # Reserved words STATEMENTS and other bolds
            (r'(^|(?<=[^0-9a-z_\-]))'
             r'(ACCEPT|ADD|ALLOCATE|CALL|CANCEL|CLOSE|COMPUTE|'
             r'CONFIGURATION|CONTINUE|'
             r'DATA|DELETE|DISPLAY|DIVIDE|DIVISION|ELSE|END|END-ACCEPT|'
             r'END-ADD|END-CALL|END-COMPUTE|END-DELETE|END-DISPLAY|'
             r'END-DIVIDE|END-EVALUATE|END-IF|END-MULTIPLY|END-OF-PAGE|'
             r'END-PERFORM|END-READ|END-RETURN|END-REWRITE|END-SEARCH|'
             r'END-START|END-STRING|END-SUBTRACT|END-UNSTRING|END-WRITE|'
             r'ENVIRONMENT|EVALUATE|EXIT|FD|FILE|FILE-CONTROL|FOREVER|'
             r'FREE|GENERATE|GO|GOBACK|'
             r'IDENTIFICATION|IF|INITIALIZE|'
             r'INITIATE|INPUT-OUTPUT|INSPECT|INVOKE|I-O-CONTROL|LINKAGE|'
             r'LOCAL-STORAGE|MERGE|MOVE|MULTIPLY|OPEN|'
             r'PERFORM|PROCEDURE|PROGRAM-ID|RAISE|READ|RELEASE|RESUME|'
             r'RETURN|REWRITE|SCREEN|'
             r'SD|SEARCH|SECTION|SET|SORT|START|STOP|STRING|SUBTRACT|'
             r'SUPPRESS|TERMINATE|THEN|UNLOCK|UNSTRING|USE|VALIDATE|'
             r'WORKING-STORAGE|WRITE)'
             r'\s*($|(?=[^0-9a-z_\-]))', Keyword.Reserved),

            # Reserved words
            (r'(^|(?<=[^0-9a-z_\-]))'
             r'(ACCESS|ADDRESS|ADVANCING|AFTER|ALL|'
             r'ALPHABET|ALPHABETIC|ALPHABETIC-LOWER|ALPHABETIC-UPPER|'
             r'ALPHANUMERIC|ALPHANUMERIC-EDITED|ALSO|ALTER|ALTERNATE'
             r'ANY|ARE|AREA|AREAS|ARGUMENT-NUMBER|ARGUMENT-VALUE|AS|'
             r'ASCENDING|ASSIGN|AT|AUTO|AUTO-SKIP|AUTOMATIC|AUTOTERMINATE|'
             r'BACKGROUND-COLOR|BASED|BEEP|BEFORE|BELL|'
             r'BLANK|'
             r'BLINK|BLOCK|BOTTOM|BY|BYTE-LENGTH|CHAINING|'
             r'CHARACTER|CHARACTERS|CLASS|CODE|CODE-SET|COL|COLLATING|'
             r'COLS|COLUMN|COLUMNS|COMMA|COMMAND-LINE|COMMIT|COMMON|'
             r'CONSTANT|CONTAINS|CONTENT|CONTROL|'
             r'CONTROLS|CONVERTING|COPY|CORR|CORRESPONDING|COUNT|CRT|'
             r'CURRENCY|CURSOR|CYCLE|DATE|DAY|DAY-OF-WEEK|DE|DEBUGGING|'
             r'DECIMAL-POINT|DECLARATIVES|DEFAULT|DELIMITED|'
             r'DELIMITER|DEPENDING|DESCENDING|DETAIL|DISK|'
             r'DOWN|DUPLICATES|DYNAMIC|EBCDIC|'
             r'ENTRY|ENVIRONMENT-NAME|ENVIRONMENT-VALUE|EOL|EOP|'
             r'EOS|ERASE|ERROR|ESCAPE|EXCEPTION|'
             r'EXCLUSIVE|EXTEND|EXTERNAL|'
             r'FILE-ID|FILLER|FINAL|FIRST|FIXED|FLOAT-LONG|FLOAT-SHORT|'
             r'FOOTING|FOR|FOREGROUND-COLOR|FORMAT|FROM|FULL|FUNCTION|'
             r'FUNCTION-ID|GIVING|GLOBAL|GROUP|'
             r'HEADING|HIGHLIGHT|I-O|ID|'
             r'IGNORE|IGNORING|IN|INDEX|INDEXED|INDICATE|'
             r'INITIAL|INITIALIZED|INPUT|'
             r'INTO|INTRINSIC|INVALID|IS|JUST|JUSTIFIED|KEY|LABEL|'
             r'LAST|LEADING|LEFT|LENGTH|LIMIT|LIMITS|LINAGE|'
             r'LINAGE-COUNTER|LINE|LINES|LOCALE|LOCK|'
             r'LOWLIGHT|MANUAL|MEMORY|MINUS|MODE|'
             r'MULTIPLE|NATIONAL|NATIONAL-EDITED|NATIVE|'
             r'NEGATIVE|NEXT|NO|NULL|NULLS|NUMBER|NUMBERS|NUMERIC|'
             r'NUMERIC-EDITED|OBJECT-COMPUTER|OCCURS|OF|OFF|OMITTED|ON|ONLY|'
             r'OPTIONAL|ORDER|ORGANIZATION|OTHER|OUTPUT|OVERFLOW|'
             r'OVERLINE|PACKED-DECIMAL|PADDING|PAGE|PARAGRAPH|'
             r'PLUS|POINTER|POSITION|POSITIVE|PRESENT|PREVIOUS|'
             r'PRINTER|PRINTING|PROCEDURE-POINTER|PROCEDURES|'
             r'PROCEED|PROGRAM|PROGRAM-POINTER|PROMPT|QUOTE|'
             r'QUOTES|RANDOM|RD|RECORD|RECORDING|RECORDS|RECURSIVE|'
             r'REDEFINES|REEL|REFERENCE|RELATIVE|REMAINDER|REMOVAL|'
             r'RENAMES|REPLACING|REPORT|REPORTING|REPORTS|REPOSITORY|'
             r'REQUIRED|RESERVE|RETURNING|REVERSE-VIDEO|REWIND|'
             r'RIGHT|ROLLBACK|ROUNDED|RUN|SAME|SCROLL|'
             r'SECURE|SEGMENT-LIMIT|SELECT|SENTENCE|SEPARATE|'
             r'SEQUENCE|SEQUENTIAL|SHARING|SIGN|SIGNED|SIGNED-INT|'
             r'SIGNED-LONG|SIGNED-SHORT|SIZE|SORT-MERGE|SOURCE|'
             r'SOURCE-COMPUTER|SPECIAL-NAMES|STANDARD|'
             r'STANDARD-1|STANDARD-2|STATUS|SUM|'
             r'SYMBOLIC|SYNC|SYNCHRONIZED|TALLYING|TAPE|'
             r'TEST|THROUGH|THRU|TIME|TIMES|TO|TOP|TRAILING|'
             r'TRANSFORM|TYPE|UNDERLINE|UNIT|UNSIGNED|'
             r'UNSIGNED-INT|UNSIGNED-LONG|UNSIGNED-SHORT|UNTIL|UP|'
             r'UPDATE|UPON|USAGE|USING|VALUE|VALUES|VARYING|WAIT|WHEN|'
             r'WITH|WORDS|YYYYDDD|YYYYMMDD)'
             r'\s*($|(?=[^0-9a-z_\-]))', Keyword.Pseudo),

            # inactive reserved words
            (r'(^|(?<=[^0-9a-z_\-]))'
             r'(ACTIVE-CLASS|ALIGNED|ANYCASE|ARITHMETIC|ATTRIBUTE|B-AND|'
             r'B-NOT|B-OR|B-XOR|BIT|BOOLEAN|CD|CENTER|CF|CH|CHAIN|CLASS-ID|'
             r'CLASSIFICATION|COMMUNICATION|CONDITION|DATA-POINTER|'
             r'DESTINATION|DISABLE|EC|EGI|EMI|ENABLE|END-RECEIVE|'
             r'ENTRY-CONVENTION|EO|ESI|EXCEPTION-OBJECT|EXPANDS|FACTORY|'
             r'FLOAT-BINARY-16|FLOAT-BINARY-34|FLOAT-BINARY-7|'
             r'FLOAT-DECIMAL-16|FLOAT-DECIMAL-34|FLOAT-EXTENDED|FORMAT|'
             r'FUNCTION-POINTER|GET|GROUP-USAGE|IMPLEMENTS|INFINITY|'
             r'INHERITS|INTERFACE|INTERFACE-ID|INVOKE|LC_ALL|LC_COLLATE|'
             r'LC_CTYPE|LC_MESSAGES|LC_MONETARY|LC_NUMERIC|LC_TIME|'
             r'LINE-COUNTER|MESSAGE|METHOD|METHOD-ID|NESTED|NONE|NORMAL|'
             r'OBJECT|OBJECT-REFERENCE|OPTIONS|OVERRIDE|PAGE-COUNTER|PF|PH|'
             r'PROPERTY|PROTOTYPE|PURGE|QUEUE|RAISE|RAISING|RECEIVE|'
             r'RELATION|REPLACE|REPRESENTS-NOT-A-NUMBER|RESET|RESUME|RETRY|'
             r'RF|RH|SECONDS|SEGMENT|SELF|SEND|SOURCES|STATEMENT|STEP|'
             r'STRONG|SUB-QUEUE-1|SUB-QUEUE-2|SUB-QUEUE-3|SUPER|SYMBOL|'
             r'SYSTEM-DEFAULT|TABLE|TERMINAL|TEXT|TYPEDEF|UCS-4|UNIVERSAL|'
             r'USER-DEFAULT|UTF-16|UTF-8|VAL-STATUS|VALID|VALIDATE|'
             r'VALIDATE-STATUS)\s*($|(?=[^0-9a-z_\-]))', Error),

            # Data Types
            (r'(^|(?<=[^0-9a-z_\-]))'
             r'(PIC\s+.+?(?=(\s|\.\s))|PICTURE\s+.+?(?=(\s|\.\s))|'
             r'(COMPUTATIONAL)(-[1-5X])?|(COMP)(-[1-5X])?|'
             r'BINARY-C-LONG|'
             r'BINARY-CHAR|BINARY-DOUBLE|BINARY-LONG|BINARY-SHORT|'
             r'BINARY)\s*($|(?=[^0-9a-z_\-]))', Keyword.Type),

            # Operators
            (r'(\*\*|\*|\+|-|/|<=|>=|<|>|==|/=|=)', Operator),

            # (r'(::)', Keyword.Declaration),

            (r'([(),;:&%.])', Punctuation),

            # Intrinsics
            (r'(^|(?<=[^0-9a-z_\-]))(ABS|ACOS|ANNUITY|ASIN|ATAN|BYTE-LENGTH|'
             r'CHAR|COMBINED-DATETIME|CONCATENATE|COS|CURRENT-DATE|'
             r'DATE-OF-INTEGER|DATE-TO-YYYYMMDD|DAY-OF-INTEGER|DAY-TO-YYYYDDD|'
             r'EXCEPTION-(?:FILE|LOCATION|STATEMENT|STATUS)|EXP10|EXP|E|'
             r'FACTORIAL|FRACTION-PART|INTEGER-OF-(?:DATE|DAY|PART)|INTEGER|'
             r'LENGTH|LOCALE-(?:DATE|TIME(?:-FROM-SECONDS)?)|LOG10|LOG|'
             r'LOWER-CASE|MAX|MEAN|MEDIAN|MIDRANGE|MIN|MOD|NUMVAL(?:-C)?|'
             r'ORD(?:-MAX|-MIN)?|PI|PRESENT-VALUE|RANDOM|RANGE|REM|REVERSE|'
             r'SECONDS-FROM-FORMATTED-TIME|SECONDS-PAST-MIDNIGHT|SIGN|SIN|SQRT|'
             r'STANDARD-DEVIATION|STORED-CHAR-LENGTH|SUBSTITUTE(?:-CASE)?|'
             r'SUM|TAN|TEST-DATE-YYYYMMDD|TEST-DAY-YYYYDDD|TRIM|'
             r'UPPER-CASE|VARIANCE|WHEN-COMPILED|YEAR-TO-YYYY)\s*'
             r'($|(?=[^0-9a-z_\-]))', Name.Function),

            # Booleans
            (r'(^|(?<=[^0-9a-z_\-]))(true|false)\s*($|(?=[^0-9a-z_\-]))', Name.Builtin),
            # Comparing Operators
            (r'(^|(?<=[^0-9a-z_\-]))(equal|equals|ne|lt|le|gt|ge|'
             r'greater|less|than|not|and|or)\s*($|(?=[^0-9a-z_\-]))', Operator.Word),
        ],

        # \"[^\"\n]*\"|\'[^\'\n]*\'
        'strings': [
            # apparently strings can be delimited by EOL if they are continued
            # in the next line
            (r'"[^"\n]*("|\n)', String.Double),
            (r"'[^'\n]*('|\n)", String.Single),
        ],

        'nums': [
            (r'\d+(\s*|\.$|$)', Number.Integer),
            (r'[+-]?\d*\.\d+([eE][-+]?\d+)?', Number.Float),
            (r'[+-]?\d+\.\d*([eE][-+]?\d+)?', Number.Float),
        ],
    }


class CobolFreeformatLexer(CobolLexer):
    """
    Lexer for Free format OpenCOBOL code.

    *New in Pygments 1.6.*
    """
    name = 'COBOLFree'
    aliases = ['cobolfree']
    filenames = ['*.cbl', '*.CBL']
    mimetypes = []
    flags = re.IGNORECASE | re.MULTILINE

    tokens = {
        'comment': [
            (r'(\*>.*\n|^\w*\*.*$)', Comment),
        ],
    }


class LogosLexer(ObjectiveCppLexer):
    """
    For Logos + Objective-C source code with preprocessor directives.

    *New in Pygments 1.6.*
    """

    name = 'Logos'
    aliases = ['logos']
    filenames = ['*.x', '*.xi', '*.xm', '*.xmi']
    mimetypes = ['text/x-logos']
    priority = 0.25

    tokens = {
        'statements': [
            (r'(%orig|%log)\b', Keyword),
            (r'(%c)\b(\()(\s*)([a-zA-Z$_][a-zA-Z0-9$_]*)(\s*)(\))',
             bygroups(Keyword, Punctuation, Text, Name.Class, Text, Punctuation)),
            (r'(%init)\b(\()',
             bygroups(Keyword, Punctuation), 'logos_init_directive'),
            (r'(%init)(?=\s*;)', bygroups(Keyword)),
            (r'(%hook|%group)(\s+)([a-zA-Z$_][a-zA-Z0-9$_]+)',
             bygroups(Keyword, Text, Name.Class), '#pop'),
            (r'(%subclass)(\s+)', bygroups(Keyword, Text),
            ('#pop', 'logos_classname')),
            inherit,
        ],
        'logos_init_directive' : [
            ('\s+', Text),
            (',', Punctuation, ('logos_init_directive', '#pop')),
            ('([a-zA-Z$_][a-zA-Z0-9$_]*)(\s*)(=)(\s*)([^);]*)',
             bygroups(Name.Class, Text, Punctuation, Text, Text)),
            ('([a-zA-Z$_][a-zA-Z0-9$_]*)', Name.Class),
            ('\)', Punctuation, '#pop'),
        ],
        'logos_classname' : [
            ('([a-zA-Z$_][a-zA-Z0-9$_]*)(\s*:\s*)([a-zA-Z$_][a-zA-Z0-9$_]*)?',
             bygroups(Name.Class, Text, Name.Class), '#pop'),
            ('([a-zA-Z$_][a-zA-Z0-9$_]*)', Name.Class, '#pop')
        ],
        'root': [
            (r'(%subclass)(\s+)', bygroups(Keyword, Text),
             'logos_classname'),
            (r'(%hook|%group)(\s+)([a-zA-Z$_][a-zA-Z0-9$_]+)',
             bygroups(Keyword, Text, Name.Class)),
            (r'(%config)(\s*\(\s*)(\w+)(\s*=\s*)(.*?)(\s*\)\s*)',
             bygroups(Keyword, Text, Name.Variable, Text, String, Text)),
            (r'(%ctor)(\s*)({)', bygroups(Keyword, Text, Punctuation),
             'function'),
            (r'(%new)(\s*)(\()(\s*.*?\s*)(\))',
             bygroups(Keyword, Text, Keyword, String, Keyword)),
            (r'(\s*)(%end)(\s*)', bygroups(Text, Keyword, Text)),
            inherit,
        ],
    }

    _logos_keywords = re.compile(r'%(?:hook|ctor|init|c\()')

    def analyse_text(text):
        if LogosLexer._logos_keywords.search(text):
            return 1.0
        return 0


class ChapelLexer(RegexLexer):
    """
    For `Chapel <http://chapel.cray.com/>`_ source.
    """
    name = 'Chapel'
    filenames = ['*.chpl']
    aliases = ['chapel', 'chpl']
    # mimetypes = ['text/x-chapel']

    tokens = {
        'root': [
            (r'\n', Text),
            (r'\s+', Text),
            (r'\\\n', Text),

            (r'//(.*?)\n', Comment.Single),
            (r'/(\\\n)?[*](.|\n)*?[*](\\\n)?/', Comment.Multiline),

            (r'(config|const|in|inout|out|param|ref|type|var)\b',
             Keyword.Declaration),
            (r'(false|nil|true)\b', Keyword.Constant),
            (r'(bool|complex|imag|int|opaque|range|real|string|uint)\b',
             Keyword.Type),
            (r'(atomic|begin|break|by|cobegin|coforall|continue|iter|'
             r'delete|dmapped|do|domain|else|enum|export|extern|for|forall|'
             r'if|index|inline|label|lambda|let|local|new|on|otherwise|'
             r'reduce|return|scan|select|serial|single|sparse|'
             r'subdomain|sync|then|use|when|where|while|yield|zip)\b',
             Keyword),
            (r'(proc)((?:\s|\\\s)+)', bygroups(Keyword, Text), 'procname'),
            (r'(class|module|record|union)(\s+)', bygroups(Keyword, Text),
             'classname'),

            # imaginary integers
            (r'\d+i', Number),
            (r'\d+\.\d*([Ee][-+]\d+)?i', Number),
            (r'\.\d+([Ee][-+]\d+)?i', Number),
            (r'\d+[Ee][-+]\d+i', Number),

            # reals cannot end with a period due to lexical ambiguity with
            # .. operator. See reference for rationale.
            (r'(\d*\.\d+)([eE][+-]?[0-9]+)?i?', Number.Float),
            (r'\d+[eE][+-]?[0-9]+i?', Number.Float),

            # integer literals
            # -- binary
            (r'0[bB][0-1]+', Number),
            # -- hex
            (r'0[xX][0-9a-fA-F]+', Number.Hex),
            # -- decimal
            (r'(0|[1-9][0-9]*)', Number.Integer),

            # strings
            (r'["\'](\\\\|\\"|[^"\'])*["\']', String),

            # tokens
            (r'(=|\+=|-=|\*=|/=|\*\*=|%=|&=|\|=|\^=|&&=|\|\|=|<<=|>>=|'
             r'<=>|\.\.|by|#|\.\.\.|'
             r'&&|\|\||!|&|\||\^|~|<<|>>|'
             r'==|!=|<=|>=|<|>|'
             r'[+\-*/%]|\*\*)', Operator),
            (r'[:;,.?()\[\]{}]', Punctuation),

            # identifiers
            (r'[a-zA-Z_][a-zA-Z0-9_$]*', Name.Other),
        ],
        'classname': [
            (r'[a-zA-Z_][a-zA-Z0-9_$]*', Name.Class, '#pop'),
        ],
        'procname': [
            (r'[a-zA-Z_][a-zA-Z0-9_$]*', Name.Function, '#pop'),
        ],
    }<|MERGE_RESOLUTION|>--- conflicted
+++ resolved
@@ -30,11 +30,8 @@
            'Modula2Lexer', 'BlitzMaxLexer', 'BlitzBasicLexer', 'NimrodLexer',
            'FantomLexer', 'RustLexer', 'CudaLexer', 'MonkeyLexer', 'SwigLexer',
            'DylanLidLexer', 'DylanConsoleLexer', 'CobolLexer',
-<<<<<<< HEAD
-           'CobolFreeformatLexer', 'LogosLexer', 'ClayLexer', 'ChapelLexer']
-=======
-           'CobolFreeformatLexer', 'LogosLexer', 'ClayLexer', 'PikeLexer']
->>>>>>> c28e2c53
+           'CobolFreeformatLexer', 'LogosLexer', 'ClayLexer', 'PikeLexer',
+           'ChapelLexer']
 
 
 class CFamilyLexer(RegexLexer):
