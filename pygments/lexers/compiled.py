--- conflicted
+++ resolved
@@ -28,11 +28,8 @@
            'PrologLexer', 'CythonLexer', 'ValaLexer', 'OocLexer', 'GoLexer',
            'FelixLexer', 'AdaLexer', 'Modula2Lexer', 'BlitzMaxLexer',
            'NimrodLexer', 'FantomLexer', 'RustLexer', 'CudaLexer', 'MonkeyLexer',
-<<<<<<< HEAD
-           'DylanLidLexer', 'CobolLexer', 'CobolFreeformatLexer', 'LogosLexer']
-=======
-           'DylanLidLexer', 'DylanConsoleLexer', 'CobolLexer', 'CobolFreeformatLexer']
->>>>>>> bdfd0d5b
+           'DylanLidLexer', 'DylanConsoleLexer', 'CobolLexer',
+           'CobolFreeformatLexer', 'LogosLexer']
 
 
 class CFamilyLexer(RegexLexer):
@@ -1136,6 +1133,8 @@
         => 1
 
     This is based on a copy of the RubyConsoleLexer.
+
+    *New in Pygments 1.6.*
     """
     name = 'Dylan session'
     aliases = ['dylan-console', 'dylan-repl']
