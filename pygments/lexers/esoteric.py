# -*- coding: utf-8 -*-
"""
    pygments.lexers.esoteric
    ~~~~~~~~~~~~~~~~~~~~~~~~

    Lexers for esoteric languages.

    :copyright: Copyright 2006-2015 by the Pygments team, see AUTHORS.
    :license: BSD, see LICENSE for details.
"""

from pygments.lexer import RegexLexer, include, words
from pygments.token import Text, Comment, Operator, Keyword, Name, String, \
    Number, Punctuation, Error

<<<<<<< HEAD
__all__ = ['BrainfuckLexer', 'BefungeLexer', 'RedcodeLexer', 'CAmkESLexer']
=======
__all__ = ['BrainfuckLexer', 'BefungeLexer', 'BoogieLexer', 'RedcodeLexer', 'CAmkESLexer', 'AheuiLexer']
>>>>>>> f8126167


class BrainfuckLexer(RegexLexer):
    """
    Lexer for the esoteric `BrainFuck <http://www.muppetlabs.com/~breadbox/bf/>`_
    language.
    """

    name = 'Brainfuck'
    aliases = ['brainfuck', 'bf']
    filenames = ['*.bf', '*.b']
    mimetypes = ['application/x-brainfuck']

    tokens = {
        'common': [
            # use different colors for different instruction types
            (r'[.,]+', Name.Tag),
            (r'[+-]+', Name.Builtin),
            (r'[<>]+', Name.Variable),
            (r'[^.,+\-<>\[\]]+', Comment),
        ],
        'root': [
            (r'\[', Keyword, 'loop'),
            (r'\]', Error),
            include('common'),
        ],
        'loop': [
            (r'\[', Keyword, '#push'),
            (r'\]', Keyword, '#pop'),
            include('common'),
        ]
    }


class BefungeLexer(RegexLexer):
    """
    Lexer for the esoteric `Befunge <http://en.wikipedia.org/wiki/Befunge>`_
    language.

    .. versionadded:: 0.7
    """
    name = 'Befunge'
    aliases = ['befunge']
    filenames = ['*.befunge']
    mimetypes = ['application/x-befunge']

    tokens = {
        'root': [
            (r'[0-9a-f]', Number),
            (r'[+*/%!`-]', Operator),             # Traditional math
            (r'[<>^v?\[\]rxjk]', Name.Variable),  # Move, imperatives
            (r'[:\\$.,n]', Name.Builtin),         # Stack ops, imperatives
            (r'[|_mw]', Keyword),
            (r'[{}]', Name.Tag),                  # Befunge-98 stack ops
            (r'".*?"', String.Double),            # Strings don't appear to allow escapes
            (r'\'.', String.Single),              # Single character
            (r'[#;]', Comment),                   # Trampoline... depends on direction hit
            (r'[pg&~=@iotsy]', Keyword),          # Misc
            (r'[()A-Z]', Comment),                # Fingerprints
            (r'\s+', Text),                       # Whitespace doesn't matter
        ],
    }


class CAmkESLexer(RegexLexer):
    """
    Basic lexer for the input language for the
    `CAmkES <https://sel4.systems/CAmkES/>`_ component platform.

    .. versionadded:: 2.1
    """
    name = 'CAmkES'
    aliases = ['camkes', 'idl4']
    filenames = ['*.camkes', '*.idl4']

    tokens = {
        'root': [
            # C pre-processor directive
            (r'^\s*#.*\n', Comment.Preproc),

            # Whitespace, comments
            (r'\s+', Text),
            (r'/\*(.|\n)*?\*/', Comment),
            (r'//.*\n', Comment),

            (r'[\[(){},.;\]]', Punctuation),
            (r'[~!%^&*+=|?:<>/-]', Operator),

            (words(('assembly', 'attribute', 'component', 'composition',
                    'configuration', 'connection', 'connector', 'consumes',
                    'control', 'dataport', 'Dataport', 'Dataports', 'emits',
                    'event', 'Event', 'Events', 'export', 'from', 'group',
                    'hardware', 'has', 'interface', 'Interface', 'maybe',
                    'procedure', 'Procedure', 'Procedures', 'provides',
                    'template', 'thread', 'threads', 'to', 'uses', 'with'),
                   suffix=r'\b'), Keyword),

            (words(('bool', 'boolean', 'Buf', 'char', 'character', 'double',
                    'float', 'in', 'inout', 'int', 'int16_6', 'int32_t',
                    'int64_t', 'int8_t', 'integer', 'mutex', 'out', 'real',
                    'refin', 'semaphore', 'signed', 'string', 'struct',
                    'uint16_t', 'uint32_t', 'uint64_t', 'uint8_t', 'uintptr_t',
                    'unsigned', 'void'),
                   suffix=r'\b'), Keyword.Type),

            # Recognised attributes
            (r'[a-zA-Z_]\w*_(priority|domain|buffer)', Keyword.Reserved),
            (words(('dma_pool', 'from_access', 'to_access'), suffix=r'\b'),
                Keyword.Reserved),

            # CAmkES-level include
            (r'import\s+(<[^>]*>|"[^"]*");', Comment.Preproc),

            # C-level include
            (r'include\s+(<[^>]*>|"[^"]*");', Comment.Preproc),

            # Literals
            (r'0[xX][\da-fA-F]+', Number.Hex),
            (r'-?[\d]+', Number),
            (r'-?[\d]+\.[\d]+', Number.Float),
            (r'"[^"]*"', String),
            (r'[Tt]rue|[Ff]alse', Name.Builtin),

            # Identifiers
            (r'[a-zA-Z_]\w*', Name),
        ],
    }


class RedcodeLexer(RegexLexer):
    """
    A simple Redcode lexer based on ICWS'94.
    Contributed by Adam Blinkinsop <blinks@acm.org>.

    .. versionadded:: 0.8
    """
    name = 'Redcode'
    aliases = ['redcode']
    filenames = ['*.cw']

    opcodes = ('DAT', 'MOV', 'ADD', 'SUB', 'MUL', 'DIV', 'MOD',
               'JMP', 'JMZ', 'JMN', 'DJN', 'CMP', 'SLT', 'SPL',
               'ORG', 'EQU', 'END')
    modifiers = ('A', 'B', 'AB', 'BA', 'F', 'X', 'I')

    tokens = {
        'root': [
            # Whitespace:
            (r'\s+', Text),
            (r';.*$', Comment.Single),
            # Lexemes:
            #  Identifiers
            (r'\b(%s)\b' % '|'.join(opcodes), Name.Function),
            (r'\b(%s)\b' % '|'.join(modifiers), Name.Decorator),
            (r'[A-Za-z_]\w+', Name),
            #  Operators
            (r'[-+*/%]', Operator),
            (r'[#$@<>]', Operator),  # mode
            (r'[.,]', Punctuation),  # mode
            #  Numbers
            (r'[-+]?\d+', Number.Integer),
        ],
<<<<<<< HEAD
=======
    }


class BoogieLexer(RegexLexer):
    """
    For `Boogie <https://boogie.codeplex.com/>`_ source code.

    .. versionadded:: 2.1
    """
    name = 'Boogie'
    aliases = ['boogie']
    filenames = ['*.bpl']

    tokens = {
        'root': [
            # Whitespace and Comments
            (r'\n', Whitespace),
            (r'\s+', Whitespace),
            (r'//[/!](.*?)\n', Comment.Doc),
            (r'//(.*?)\n', Comment.Single),
            (r'/\*', Comment.Multiline, 'comment'),

            (words((
                'axiom', 'break', 'call', 'ensures', 'else', 'exists', 'function',
                'forall', 'if', 'invariant', 'modifies', 'procedure',  'requires',
                'then', 'var', 'while'),
             suffix=r'\b'), Keyword),
            (words(('const',), suffix=r'\b'), Keyword.Reserved),

            (words(('bool', 'int', 'ref'), suffix=r'\b'), Keyword.Type),
            include('numbers'),
            (r"(>=|<=|:=|!=|==>|&&|\|\||[+/\-=>*<\[\]])", Operator),
            (r"([{}():;,.])", Punctuation),
            # Identifier
            (r'[a-zA-Z_]\w*', Name),
        ],
        'comment': [
            (r'[^*/]+', Comment.Multiline),
            (r'/\*', Comment.Multiline, '#push'),
            (r'\*/', Comment.Multiline, '#pop'),
            (r'[*/]', Comment.Multiline),
        ],
        'numbers': [
            (r'[0-9]+', Number.Integer),
        ],
    }


class AheuiLexer(RegexLexer):
    """
    Aheui_ Lexer.

    Aheui_ is esoteric language based on Korean alphabets.

    .. _Aheui:: http://aheui.github.io/

    """

    name = u'Aheui'
    aliases = ['aheui']
    filenames = ['*.aheui']

    tokens = {
        'root': [
            (u'['
             u'나-낳냐-냫너-넣녀-녛노-놓뇨-눟뉴-닇'
             u'다-닿댜-댷더-덯뎌-뎧도-돟됴-둫듀-딓'
             u'따-땋땨-떃떠-떻뗘-뗳또-똫뚀-뚷뜌-띟'
             u'라-랗랴-럏러-렇려-렿로-롷료-뤃류-릫'
             u'마-맣먀-먛머-멓며-몋모-뫃묘-뭏뮤-믷'
             u'바-밯뱌-뱧버-벟벼-볗보-봏뵤-붛뷰-빃'
             u'빠-빻뺘-뺳뻐-뻫뼈-뼣뽀-뽛뾰-뿧쀼-삏'
             u'사-샇샤-샿서-섷셔-셯소-솧쇼-숳슈-싛'
             u'싸-쌓쌰-썋써-쎃쎠-쎻쏘-쏳쑈-쑿쓔-씧'
             u'자-잫쟈-쟣저-젛져-졓조-좋죠-줗쥬-즿'
             u'차-챃챠-챻처-첳쳐-쳫초-촣쵸-춯츄-칗'
             u'카-캏캬-컇커-컿켜-켷코-콯쿄-쿻큐-킣'
             u'타-탛탸-턓터-텋텨-톃토-톻툐-퉇튜-틯'
             u'파-팧퍄-퍟퍼-펗펴-폏포-퐇표-풓퓨-픻'
             u'하-핳햐-햫허-헣혀-혛호-홓효-훟휴-힇'
             u']', Operator),
            ('.', Comment),
        ],
>>>>>>> f8126167
    }<|MERGE_RESOLUTION|>--- conflicted
+++ resolved
@@ -13,11 +13,7 @@
 from pygments.token import Text, Comment, Operator, Keyword, Name, String, \
     Number, Punctuation, Error
 
-<<<<<<< HEAD
-__all__ = ['BrainfuckLexer', 'BefungeLexer', 'RedcodeLexer', 'CAmkESLexer']
-=======
-__all__ = ['BrainfuckLexer', 'BefungeLexer', 'BoogieLexer', 'RedcodeLexer', 'CAmkESLexer', 'AheuiLexer']
->>>>>>> f8126167
+__all__ = ['BrainfuckLexer', 'BefungeLexer', 'RedcodeLexer', 'CAmkESLexer', 'BoogieLexer', 'AheuiLexer']
 
 
 class BrainfuckLexer(RegexLexer):
@@ -179,53 +175,6 @@
             (r'[.,]', Punctuation),  # mode
             #  Numbers
             (r'[-+]?\d+', Number.Integer),
-        ],
-<<<<<<< HEAD
-=======
-    }
-
-
-class BoogieLexer(RegexLexer):
-    """
-    For `Boogie <https://boogie.codeplex.com/>`_ source code.
-
-    .. versionadded:: 2.1
-    """
-    name = 'Boogie'
-    aliases = ['boogie']
-    filenames = ['*.bpl']
-
-    tokens = {
-        'root': [
-            # Whitespace and Comments
-            (r'\n', Whitespace),
-            (r'\s+', Whitespace),
-            (r'//[/!](.*?)\n', Comment.Doc),
-            (r'//(.*?)\n', Comment.Single),
-            (r'/\*', Comment.Multiline, 'comment'),
-
-            (words((
-                'axiom', 'break', 'call', 'ensures', 'else', 'exists', 'function',
-                'forall', 'if', 'invariant', 'modifies', 'procedure',  'requires',
-                'then', 'var', 'while'),
-             suffix=r'\b'), Keyword),
-            (words(('const',), suffix=r'\b'), Keyword.Reserved),
-
-            (words(('bool', 'int', 'ref'), suffix=r'\b'), Keyword.Type),
-            include('numbers'),
-            (r"(>=|<=|:=|!=|==>|&&|\|\||[+/\-=>*<\[\]])", Operator),
-            (r"([{}():;,.])", Punctuation),
-            # Identifier
-            (r'[a-zA-Z_]\w*', Name),
-        ],
-        'comment': [
-            (r'[^*/]+', Comment.Multiline),
-            (r'/\*', Comment.Multiline, '#push'),
-            (r'\*/', Comment.Multiline, '#pop'),
-            (r'[*/]', Comment.Multiline),
-        ],
-        'numbers': [
-            (r'[0-9]+', Number.Integer),
         ],
     }
 
@@ -265,5 +214,49 @@
              u']', Operator),
             ('.', Comment),
         ],
->>>>>>> f8126167
-    }+    }
+
+
+class BoogieLexer(RegexLexer):
+    """
+    For `Boogie <https://boogie.codeplex.com/>`_ source code.
+
+    .. versionadded:: 2.1
+    """
+    name = 'Boogie'
+    aliases = ['boogie']
+    filenames = ['*.bpl']
+
+    tokens = {
+        'root': [
+            # Whitespace and Comments
+            (r'\n', Whitespace),
+            (r'\s+', Whitespace),
+            (r'//[/!](.*?)\n', Comment.Doc),
+            (r'//(.*?)\n', Comment.Single),
+            (r'/\*', Comment.Multiline, 'comment'),
+
+            (words((
+                'axiom', 'break', 'call', 'ensures', 'else', 'exists', 'function',
+                'forall', 'if', 'invariant', 'modifies', 'procedure',  'requires',
+                'then', 'var', 'while'),
+             suffix=r'\b'), Keyword),
+            (words(('const',), suffix=r'\b'), Keyword.Reserved),
+
+            (words(('bool', 'int', 'ref'), suffix=r'\b'), Keyword.Type),
+            include('numbers'),
+            (r"(>=|<=|:=|!=|==>|&&|\|\||[+/\-=>*<\[\]])", Operator),
+            (r"([{}():;,.])", Punctuation),
+            # Identifier
+            (r'[a-zA-Z_]\w*', Name),
+        ],
+        'comment': [
+            (r'[^*/]+', Comment.Multiline),
+            (r'/\*', Comment.Multiline, '#push'),
+            (r'\*/', Comment.Multiline, '#pop'),
+            (r'[*/]', Comment.Multiline),
+        ],
+        'numbers': [
+            (r'[0-9]+', Number.Integer),
+        ],
+    }
