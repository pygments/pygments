#!/usr/bin/env python
"""
Count number of references to tokens in lexer source
~~~~~~~~~~~~~~~~~~~~~~~~~~~~~~~~~~~~~~~~~~~~~~~~~~~~

:program:`count_token_references` counts how many references to all existing
tokens it can find by "grepping" the the source code of the lexers. This can
be used to find typos in token names, as those tokens are only used by one lexer.

:program:`count_token_references` supports the following options:

.. program:: count_token_references

.. option:: -v, --verbose
    This gives output while the script is collecting information.

.. option:: --minfiles <COUNT>
    Only report about tokens that are referenced in at least this many lexer
    source files (default 1).

.. option:: --maxfiles <COUNT>
    Only report about tokens that are referenced in at most this many lexer
    source files (default 1).

.. option:: --minlines <COUNT>
    Only report about tokens that are referenced in at least this many lexer
    source lines (default 1).

.. option:: --maxlines <COUNT>
    Only report about tokens that are referenced in at most this many lexer
    source lines (default 10).

.. option:: -s, --subtokens
    When ``--subtoken`` is given each token is also counted for each of its
    parent tokens. I.e. if we have 10 occurrences of the token
    ``Token.Literal.Number.Integer`` and 10 occurrences of the token
    ``Token.Literal.Number.Hex`` but none for ``Token.Literal.Number``, with
    ``--subtoken`` ``Token.Literal.Number`` would be counted as having
    20 references.
"""

import sys, argparse, re, pathlib

from pygments import token, lexers


def lookup_all_lexers():
    """
    Iterate through all lexers and fetch them.
    This should create all tokens that any of the lexers produce.
    """
    count = 0
<<<<<<< HEAD
    for (name, aliases, patterns, mimetypes) in lexers.get_all_lexers():
        for a in aliases:
            lexers.get_lexer_by_name(a)
            break
        else:
            for p in patterns:
                lexers.get_lexer_for_filename(p)
                break
            else:
                for m in mimetypes:
                    lexers.get_lexer_for_mimetype(m)
=======
    for (_, aliases, patterns, mimetypes) in lexers.get_all_lexers():
        for alias in aliases:
            _ = lexers.get_lexer_by_name(alias)
            break
        else:
            for pattern in patterns:
                _ = lexers.get_lexer_for_filename(pattern)
                break
            else:
                for mimetype in mimetypes:
                    _ = lexers.get_lexer_for_mimetype(mimetype)
>>>>>>> 9d561d47
                    break
        count += 1
    return count


def fetch_lexer_sources():
    """
    Return the source code of all lexers as a dictionary, mapping filenames
    to a list of lines.
    """
    lexer_dir = pathlib.Path(__file__).parent / "../pygments/lexers"
    lexer_dir = lexer_dir.resolve()
    lexer_sources = {
        fn: fn.read_text(encoding='utf-8').splitlines(keepends=False)
        for fn in lexer_dir.glob("*.py")
    }
    return lexer_sources


def sub_tokens(token):
    """
    Generator that yields a token and all of its sub-tokens recursively.
    """
    yield token
    for subtoken in token.subtypes:
        yield from sub_tokens(subtoken)


class FileCount:
    """
    Stores information about line numbers in a file.

    This is used to store from which lines in a files a certain token is
    referenced.
    """
    def __init__(self, filename):
        self.filename = filename
        self.lines = []

    def __str__(self):
        if len(self.lines) > 3:
            lines = ", ".join(f"{line:,}" for line in self.lines[:5])
            lines = f"{lines}, ... ({len(lines):,} lines)"
        else:
            lines = ", ".join(f"{line:,}" for line in self.lines)
        return f"{self.filename.name}[{lines}]"

    def add(self, linenumber):
        self.lines.append(linenumber)

    def count_lines(self):
        return len(self.lines)


class TokenCount:
    """
    Stores information about a token and in which files it is referenced.
    """
    def __init__(self, token):
        self.token = token
        self.files = {}

    def add(self, filename, linenumber):
        if filename not in self.files:
            self.files[filename] = FileCount(filename)
        self.files[filename].add(linenumber)

    def __str__(self):
        if len(self.files) > 3:
            files = []
            for (i, filecount) in enumerate(self.files.values()):
                files.append(str(filecount))
                if i >= 5:
                    break
            files = ", ".join(files) + f", ... ({len(self.files):,} files)"
        else:
            files = ", ".join(str(filecount) for filecount in self.files.values())
        return f"{self.count_files():,} files, {self.count_lines():,} locations: {files}"

    def count_files(self):
        return len(self.files)

    def count_lines(self):
        return sum(fc.count_lines() for fc in self.files.values())


def find_token_references(lexer_sources, args):
    """
    Find all references to all tokens in the source code of all lexers.

    Note that this can't be 100% reliable, as it searches the source code for
    certain patterns: It searches for the last two components of a token name,
    i.e. to find references to the token ``Token.Literal.Number.Integer.Long``
    it searches for the regular expression ``\\bInteger.Long\\b``. This
    won't work reliably for top level token like ``Token.String`` since this
    is often referred to as ``String``, but searching for ``\\bString\\b``
    yields too many false positives.
    """

    # Maps token to :class:`TokenCount` objects.
    token_references = {}

    # Search for each token in each lexer source file and record in which file
    # and in which line they are referenced
    for t in sub_tokens(token.Token):
        parts = list(t)[-2:]
        if len(parts) == 0:
            name = "Token"
        elif len(parts) == 1:
            name = f"Token.{parts[0]}"
        else:
            name = ".".join(parts)

        token_references[t] = tokencount = TokenCount(t)

        if name != "Token":
            pattern = re.compile(f"\\b{name}\\b")

            for (filename, sourcelines) in lexer_sources.items():
                for (i, line) in enumerate(sourcelines, 1):
                    if pattern.search(line) is not None:
                        tokencount.add(filename, i)
                        if args.subtoken:
                            t2 = t
                            while t2 is not token.Token:
                                t2 = t2.parent
                                tokencount2 = token_references[t2]
                                tokencount2.add(filename, i)

    return token_references


def print_result(token_references, args):
    def key(item):
        return (item[1].count_files(), item[1].count_lines())

    for (tok, locations) in sorted(token_references.items(), key=key):
        if args.minfiles <= locations.count_files() <= args.maxfiles and \
           args.minlines <= locations.count_lines() <= args.maxlines:
            print(f"{tok}: {locations}")


def main(args=None):
    p = argparse.ArgumentParser(description="Count how often each token is used by the lexers")
    p.add_argument(
        "-v", "--verbose",
        dest="verbose", help="Give more output.",
        default=False, action="store_true"
    )
    p.add_argument(
        "--minfiles",
        dest="minfiles", metavar="COUNT", type=int,
        help="Report all tokens referenced by at least COUNT lexer source files (default %(default)s)",
        default=1
    )
    p.add_argument(
        "--maxfiles",
        dest="maxfiles", metavar="COUNT", type=int,
        help="Report all tokens referenced by at most COUNT lexer source files (default %(default)s)",
        default=1
    )
    p.add_argument(
        "--minlines",
        dest="minlines", metavar="COUNT", type=int,
        help="Report all tokens referenced by at least COUNT lexer source lines (default %(default)s)",
        default=1
    )
    p.add_argument(
        "--maxlines",
        dest="maxlines", metavar="COUNT", type=int,
        help="Report all tokens referenced by at most COUNT lexer source lines (default %(default)s)",
        default=10
    )
    p.add_argument(
        "-s", "--subtoken",
        dest="subtoken",
        help="Include count of references to subtokens in the count for each token (default %(default)s)",
        default=False, action="store_true"
    )

    args = p.parse_args(args)

    if args.verbose:
        print("Looking up all lexers ... ", end="", flush=True)
    count = lookup_all_lexers()
    if args.verbose:
        print(f"found {count:,} lexers")

    if args.verbose:
        print("Fetching lexer source code ... ", end="", flush=True)
    lexer_sources = fetch_lexer_sources()
    if args.verbose:
        print(f"found {len(lexer_sources):,} lexer source files")

    if args.verbose:
        print("Finding token references ... ", end="", flush=True)
    token_references = find_token_references(lexer_sources, args)
    if args.verbose:
        print(f"found references to {len(token_references):,} tokens")

    if args.verbose:
        print()
        print("Result:")
    print_result(token_references, args)


if __name__ == "__main__":
    sys.exit(main())<|MERGE_RESOLUTION|>--- conflicted
+++ resolved
@@ -50,19 +50,6 @@
     This should create all tokens that any of the lexers produce.
     """
     count = 0
-<<<<<<< HEAD
-    for (name, aliases, patterns, mimetypes) in lexers.get_all_lexers():
-        for a in aliases:
-            lexers.get_lexer_by_name(a)
-            break
-        else:
-            for p in patterns:
-                lexers.get_lexer_for_filename(p)
-                break
-            else:
-                for m in mimetypes:
-                    lexers.get_lexer_for_mimetype(m)
-=======
     for (_, aliases, patterns, mimetypes) in lexers.get_all_lexers():
         for alias in aliases:
             _ = lexers.get_lexer_by_name(alias)
@@ -74,7 +61,6 @@
             else:
                 for mimetype in mimetypes:
                     _ = lexers.get_lexer_for_mimetype(mimetype)
->>>>>>> 9d561d47
                     break
         count += 1
     return count
